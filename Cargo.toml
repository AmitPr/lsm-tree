[package]
name = "lsm-tree"
description = "A K.I.S.S. implementation of log-structured merge trees (LSM-trees/LSMTs)"
license = "MIT OR Apache-2.0"
version = "2.6.0"
edition = "2021"
rust-version = "1.75.0"
readme = "README.md"
include = ["src/**/*", "LICENSE-APACHE", "LICENSE-MIT", "README.md"]
repository = "https://github.com/fjall-rs/lsm-tree"
homepage = "https://github.com/fjall-rs/lsm-tree"
keywords = ["database", "lsmt", "lsm", "rocksdb", "leveldb"]
categories = ["data-structures", "database-implementations", "algorithms"]

[lib]
name = "lsm_tree"
path = "src/lib.rs"

[features]
default = []
lz4 = ["dep:lz4_flex"]
miniz = ["dep:miniz_oxide"]
bytes = ["value-log/bytes"]

[dependencies]
byteorder = "1.5.0"
crossbeam-skiplist = "0.1.3"
double-ended-peekable = "0.1.0"
enum_dispatch = "0.3.13"
guardian = "1.1.0"
interval-heap = "0.0.5"
log = "0.4.22"
lz4_flex = { version = "0.11.3", optional = true, default-features = false }
miniz_oxide = { version = "0.8.0", optional = true }
path-absolutize = "3.1.1"
quick_cache = { version = "0.6.5", default-features = false, features = [] }
rustc-hash = "2.0.0"
self_cell = "1.0.4"
tempfile = "3.12.0"
<<<<<<< HEAD
value-log = "1.5.0"
=======
value-log = { git = "https://github.com/fjall-rs/value-log", branch = "byteview" }
>>>>>>> c02b29e0
varint-rs = "2.2.0"
xxhash-rust = { version = "0.8.12", features = ["xxh3"] }

[dev-dependencies]
criterion = { version = "0.5.1", features = ["html_reports"] }
fs_extra = "1.3.0"
nanoid = "0.4.0"
rand = "0.7.2"
test-log = "0.2.16"

[package.metadata.cargo-all-features]
denylist = ["all"]

[[bench]]
name = "tli"
harness = false
path = "benches/tli.rs"
required-features = []

[[bench]]
name = "merge"
harness = false
path = "benches/merge.rs"
required-features = []

[[bench]]
name = "memtable"
harness = false
path = "benches/memtable.rs"
required-features = []

[[bench]]
name = "bloom"
harness = false
path = "benches/bloom.rs"
required-features = []

[[bench]]
name = "block"
harness = false
path = "benches/block.rs"
required-features = ["lz4", "miniz"]

[[bench]]
name = "tree"
harness = false
path = "benches/tree.rs"
required-features = ["lz4", "miniz"]

[[bench]]
name = "level_manifest"
harness = false
path = "benches/level_manifest.rs"
required-features = []

[[bench]]
name = "fd_table"
harness = false
path = "benches/fd_table.rs"
required-features = []<|MERGE_RESOLUTION|>--- conflicted
+++ resolved
@@ -37,11 +37,7 @@
 rustc-hash = "2.0.0"
 self_cell = "1.0.4"
 tempfile = "3.12.0"
-<<<<<<< HEAD
-value-log = "1.5.0"
-=======
-value-log = { git = "https://github.com/fjall-rs/value-log", branch = "byteview" }
->>>>>>> c02b29e0
+value-log = { version = "1.5.0", default-features = false, features = [] }
 varint-rs = "2.2.0"
 xxhash-rust = { version = "0.8.12", features = ["xxh3"] }
 
