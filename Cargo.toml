--- conflicted
+++ resolved
@@ -34,13 +34,8 @@
 quick_cache = { version = "0.4.0", default-features = false, features = [] }
 rand = "0.8.5"
 seahash = { version = "4.1.0", optional = true }
-<<<<<<< HEAD
 serde = { version = "1.0.196", features = ["derive", "rc"] }
-serde_json = "1.0.111"
-=======
-serde = { version = "1.0.195", features = ["derive", "rc"] }
 serde_json = "1.0.113"
->>>>>>> 27060bbb
 tempfile = "3.9.0"
 
 [dev-dependencies]
