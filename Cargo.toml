--- conflicted
+++ resolved
@@ -68,10 +68,7 @@
 name = "tree"
 harness = false
 path = "benches/tree.rs"
-<<<<<<< HEAD
 required-features = ["lz4", "miniz"]
-=======
-required-features = []
 
 [[bench]]
 name = "level_manifest"
@@ -83,5 +80,4 @@
 name = "fd_table"
 harness = false
 path = "benches/fd_table.rs"
-required-features = []
->>>>>>> 8fcbf1f8
+required-features = []