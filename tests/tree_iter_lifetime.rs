--- conflicted
+++ resolved
@@ -1,8 +1,4 @@
-<<<<<<< HEAD
 use lsm_tree::{AbstractTree, UserKey, UserValue};
-=======
-use lsm_tree::KvPair;
->>>>>>> 60b7ed99
 use std::path::Path;
 
 fn iterrr(
