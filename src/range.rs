--- conflicted
+++ resolved
@@ -327,14 +327,7 @@
 
             // Sealed memtables
             for (_, memtable) in lock.sealed.iter() {
-<<<<<<< HEAD
-                let iter = memtable
-                    .items
-                    .range(range.clone())
-                    .map(|entry| InternalValue::new(entry.key().clone(), entry.value().clone()));
-=======
                 let iter = memtable.range(range.clone());
->>>>>>> 89182c1b
 
                 if let Some(seqno) = seqno {
                     iters.push(Box::new(
@@ -348,14 +341,7 @@
 
             // Active memtable
             {
-<<<<<<< HEAD
-                let iter =
-                    lock.active.items.range(range.clone()).map(|entry| {
-                        InternalValue::new(entry.key().clone(), entry.value().clone())
-                    });
-=======
                 let iter = lock.active.range(range.clone());
->>>>>>> 89182c1b
 
                 if let Some(seqno) = seqno {
                     iters.push(Box::new(
@@ -368,16 +354,7 @@
             }
 
             if let Some(index) = &lock.ephemeral {
-<<<<<<< HEAD
-                let iter = Box::new(index.items.range(range).map(|entry| {
-                    Ok(InternalValue::new(
-                        entry.key().clone(),
-                        entry.value().clone(),
-                    ))
-                }));
-=======
                 let iter = Box::new(index.range(range).map(Ok));
->>>>>>> 89182c1b
 
                 iters.push(iter);
             }
