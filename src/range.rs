--- conflicted
+++ resolved
@@ -99,16 +99,10 @@
                         if !readers.is_empty() {
                             let multi_reader = MultiReader::new(readers);
 
-<<<<<<< HEAD
                         if let Some(seqno) = seqno {
-                            segment_iters.push(Box::new(multi_reader.filter(
+                            iters.push(Box::new(multi_reader.filter(
                                 move |item| match item {
                                     Ok(item) => seqno_filter(item.key.seqno, seqno),
-=======
-                            if let Some(seqno) = seqno {
-                                iters.push(Box::new(multi_reader.filter(move |item| match item {
-                                    Ok(item) => seqno_filter(item.seqno, seqno),
->>>>>>> 8fcbf1f8
                                     Err(_) => true,
                                 })));
                             } else {
@@ -120,18 +114,11 @@
                             if segment.metadata.key_range.contains_prefix(&prefix) {
                                 let reader = segment.prefix(&prefix);
 
-<<<<<<< HEAD
                             if let Some(seqno) = seqno {
                                 #[allow(clippy::option_if_let_else)]
-                                segment_iters.push(Box::new(reader.filter(
+                                iters.push(Box::new(reader.filter(
                                     move |item| match item {
                                         Ok(item) => seqno_filter(item.key.seqno, seqno),
-=======
-                                if let Some(seqno) = seqno {
-                                    #[allow(clippy::option_if_let_else)]
-                                    iters.push(Box::new(reader.filter(move |item| match item {
-                                        Ok(item) => seqno_filter(item.seqno, seqno),
->>>>>>> 8fcbf1f8
                                         Err(_) => true,
                                     })));
                                 } else {
