//! A K.I.S.S. implementation of log-structured merge trees (LSM-trees/LSMTs).
//!
//! ##### NOTE
//!
//! > This crate only provides a primitive LSM-tree, not a full storage engine.
//! > You probably want to use <https://crates.io/crates/fjall> instead.
//! > For example, it does not ship with a write-ahead log, so writes are not
//! > persisted until manually flushing the memtable.
//!
//! ##### About
//!
//! This crate exports a `Tree` that supports a subset of the `BTreeMap` API.
//!
//! LSM-trees are an alternative to B-trees to persist a sorted list of items (e.g. a database table)
//! on disk and perform fast lookup queries.
//! Instead of updating a disk-based data structure in-place,
//! deltas (inserts and deletes) are added into an in-memory write buffer (`MemTable`).
//! Data is then flushed to disk segments, as the write buffer reaches some threshold.
//!
//! Amassing many segments on disk will degrade read performance and waste disk space usage, so segments
//! can be periodically merged into larger segments in a process called `Compaction`.
//! Different compaction strategies have different advantages and drawbacks, and should be chosen based
//! on the workload characteristics.
//!
//! Because maintaining an efficient structure is deferred to the compaction process, writing to an LSMT
//! is very fast (O(1) complexity).
//!
//! Keys are limited to 65536 bytes, values are limited to 2^32 bytes. As is normal with any kind of storage
//! engine, larger keys and values have a bigger performance impact.
//!
//! # Example usage
//!
//! ```
//! use lsm_tree::{AbstractTree, Config, Tree};
//! #
//! # let folder = tempfile::tempdir()?;
//!
//! // A tree is a single physical keyspace/index/...
//! // and supports a BTreeMap-like API
//! let tree = Config::new(folder).open()?;
//!
//! // Note compared to the BTreeMap API, operations return a Result<T>
//! // So you can handle I/O errors if they occur
//! tree.insert("my_key", "my_value", /* sequence number */ 0);
//!
//! let item = tree.get("my_key")?;
//! assert_eq!(Some("my_value".as_bytes().into()), item);
//!
//! // Search by prefix
//! for item in tree.prefix("prefix") {
//!   // ...
//! }
//!
//! // Search by range
//! for item in tree.range("a"..="z") {
//!   // ...
//! }
//!
//! // Iterators implement DoubleEndedIterator, so you can search backwards, too!
//! for item in tree.prefix("prefix").rev() {
//!   // ...
//! }
//!
//! // Flush to secondary storage, clearing the memtable
//! // and persisting all in-memory data.
//! // Note, this flushes synchronously, which may not be desired
//! tree.flush_active_memtable()?;
//! assert_eq!(Some("my_value".as_bytes().into()), item);
//!
//! // When some disk segments have amassed, use compaction
//! // to reduce the amount of disk segments
//!
//! // Choose compaction strategy based on workload
//! use lsm_tree::compaction::Leveled;
//! # use std::sync::Arc;
//!
//! let strategy = Leveled::default();
//!
//! let version_gc_threshold = 0;
//! tree.compact(Arc::new(strategy), version_gc_threshold)?;
//!
//! assert_eq!(Some("my_value".as_bytes().into()), item);
//! #
//! # Ok::<(), lsm_tree::Error>(())
//! ```

#![doc(html_logo_url = "https://raw.githubusercontent.com/fjall-rs/lsm-tree/main/logo.png")]
#![doc(html_favicon_url = "https://raw.githubusercontent.com/fjall-rs/lsm-tree/main/logo.png")]
#![forbid(unsafe_code)]
#![deny(clippy::all, missing_docs, clippy::cargo)]
#![deny(clippy::unwrap_used)]
#![deny(clippy::indexing_slicing)]
#![warn(clippy::pedantic, clippy::nursery)]
#![warn(clippy::expect_used)]
#![allow(clippy::missing_const_for_fn)]

macro_rules! fail_iter {
    ($e:expr) => {
        match $e {
            Ok(v) => v,
            Err(e) => return Some(Err(e)),
        }
    };
}

mod any_tree;

mod r#abstract;

#[doc(hidden)]
pub mod blob_tree;

mod block_cache;

#[doc(hidden)]
#[cfg(feature = "bloom")]
pub mod bloom;

pub mod compaction;
mod config;

#[doc(hidden)]
pub mod descriptor_table;

mod either;
mod error;

#[doc(hidden)]
pub mod file;

mod key_range;

#[doc(hidden)]
pub mod levels;

mod memtable;

mod path;

#[doc(hidden)]
pub mod merge;

<<<<<<< HEAD
mod mvcc_stream;
=======
mod path;
>>>>>>> d194cf4d

#[doc(hidden)]
pub mod range;

#[doc(hidden)]
pub mod segment;

mod seqno;

#[doc(hidden)]
pub mod serde;

mod slice;

mod snapshot;

#[doc(hidden)]
pub mod stop_signal;

mod time;
mod tree;
mod value;
mod version;

#[doc(hidden)]
pub use {
    merge::BoxedIterator,
    segment::{id::GlobalSegmentId, meta::SegmentId},
    tree::inner::TreeId,
    value::InternalValue,
};

pub use {
    block_cache::BlockCache,
    config::{Config, TreeType},
    error::{Error, Result},
    memtable::MemTable,
    r#abstract::AbstractTree,
    segment::{meta::CompressionType, Segment},
    seqno::SequenceNumberCounter,
    serde::{DeserializeError, SerializeError},
    slice::Slice,
    snapshot::Snapshot,
    tree::Tree,
    value::{KvPair, SeqNo, UserKey, UserValue, ValueType},
    version::Version,
};

pub use any_tree::AnyTree;

pub use blob_tree::BlobTree;

pub use value_log::BlobCache;<|MERGE_RESOLUTION|>--- conflicted
+++ resolved
@@ -140,11 +140,8 @@
 #[doc(hidden)]
 pub mod merge;
 
-<<<<<<< HEAD
 mod mvcc_stream;
-=======
 mod path;
->>>>>>> d194cf4d
 
 #[doc(hidden)]
 pub mod range;
