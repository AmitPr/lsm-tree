--- conflicted
+++ resolved
@@ -8,14 +8,9 @@
     BlockIndex, IndexBlock,
 };
 use crate::{
-<<<<<<< HEAD
     block_cache::BlockCache,
     descriptor_table::FileDescriptorTable,
-    segment::{file_offsets::FileOffsets, meta::Metadata},
-=======
-    block_cache::BlockCache, descriptor_table::FileDescriptorTable,
-    segment::value_block::BlockOffset,
->>>>>>> 87246114
+    segment::{file_offsets::FileOffsets, meta::Metadata, value_block::BlockOffset},
 };
 use std::{path::Path, sync::Arc};
 
@@ -65,11 +60,11 @@
         &self,
         key: &[u8],
         cache_policy: CachePolicy,
-    ) -> crate::Result<Option<u64>> {
+    ) -> crate::Result<Option<BlockOffset>> {
         self.get_lowest_data_block_handle_containing_item(key, cache_policy)
     }
 
-    fn get_last_block_handle(&self, cache_policy: CachePolicy) -> crate::Result<u64> {
+    fn get_last_block_handle(&self, cache_policy: CachePolicy) -> crate::Result<BlockOffset> {
         self.get_last_data_block_handle(cache_policy)
     }
 
@@ -77,7 +72,7 @@
         &self,
         key: &[u8],
         cache_policy: CachePolicy,
-    ) -> crate::Result<Option<u64>> {
+    ) -> crate::Result<Option<BlockOffset>> {
         self.get_last_data_block_handle_containing_item(key, cache_policy)
     }
 }
@@ -88,7 +83,7 @@
         &self,
         key: &[u8],
         cache_policy: CachePolicy,
-    ) -> crate::Result<Option<u64>> {
+    ) -> crate::Result<Option<BlockOffset>> {
         let Some(index_block_handle) = self
             .top_level_index
             .get_lowest_block_containing_key(key, cache_policy)
@@ -115,7 +110,7 @@
         &self,
         key: &[u8],
         cache_policy: CachePolicy,
-    ) -> crate::Result<Option<u64>> {
+    ) -> crate::Result<Option<BlockOffset>> {
         let Some(index_block_handle) = self
             .top_level_index
             .get_last_block_containing_key(key, cache_policy)
@@ -137,7 +132,10 @@
         })
     }
 
-    pub fn get_last_data_block_handle(&self, cache_policy: CachePolicy) -> crate::Result<u64> {
+    pub fn get_last_data_block_handle(
+        &self,
+        cache_policy: CachePolicy,
+    ) -> crate::Result<BlockOffset> {
         let index_block_handle = self
             .top_level_index
             .get_last_block_handle(cache_policy)
@@ -155,7 +153,7 @@
     /// Loads an index block from disk
     pub fn load_index_block(
         &self,
-        offset: u64,
+        offset: BlockOffset,
         cache_policy: CachePolicy,
     ) -> crate::Result<Arc<IndexBlock>> {
         log::trace!("loading index block {:?}/{offset:?}", self.segment_id);
@@ -213,14 +211,9 @@
     }
 
     pub fn from_file<P: AsRef<Path>>(
-<<<<<<< HEAD
         path: P,
         metadata: &Metadata,
         offsets: &FileOffsets,
-=======
-        file_path: P,
-        offset: BlockOffset,
->>>>>>> 87246114
         segment_id: GlobalSegmentId,
         descriptor_table: Arc<FileDescriptorTable>,
         block_cache: Arc<BlockCache>,
