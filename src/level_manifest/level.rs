--- conflicted
+++ resolved
@@ -2,14 +2,9 @@
 // This source code is licensed under both the Apache 2.0 and MIT License
 // (found in the LICENSE-* files in the repository)
 
-<<<<<<< HEAD
 use crate::{
-    binary_search::partition_point, key_range::KeyRange, segment::meta::SegmentId, HashSet,
-    Segment, UserKey,
+    binary_search::partition_point, segment::meta::SegmentId, HashSet, KeyRange, Segment, UserKey,
 };
-=======
-use crate::{segment::meta::SegmentId, HashSet, KeyRange, Segment, UserKey};
->>>>>>> ecec40cd
 use std::ops::Bound;
 
 /// Level of an LSM-tree
@@ -182,17 +177,9 @@
 impl<'a> DisjointLevel<'a> {
     /// Returns the segment that possibly contains the key.
     pub fn get_segment_containing_key(&self, key: &[u8]) -> Option<Segment> {
-<<<<<<< HEAD
         let idx = partition_point(&self.0.segments, |segment| {
             segment.metadata.key_range.max() < &key
         });
-=======
-        let level = &self.0;
-
-        let idx = level
-            .segments
-            .partition_point(|x| x.metadata.key_range.max() < &key);
->>>>>>> ecec40cd
 
         self.0
             .segments
@@ -210,19 +197,12 @@
 
         let lo = match &key_range.0 {
             Bound::Unbounded => 0,
-            Bound::Included(start_key) => {
-<<<<<<< HEAD
-                partition_point(level, |segment| segment.metadata.key_range.1 < start_key)
-            }
-            Bound::Excluded(start_key) => {
-                partition_point(level, |segment| segment.metadata.key_range.1 <= start_key)
-=======
-                level.partition_point(|segment| segment.metadata.key_range.max() < start_key)
-            }
-            Bound::Excluded(start_key) => {
-                level.partition_point(|segment| segment.metadata.key_range.max() <= start_key)
->>>>>>> ecec40cd
-            }
+            Bound::Included(start_key) => partition_point(level, |segment| {
+                segment.metadata.key_range.max() < start_key
+            }),
+            Bound::Excluded(start_key) => partition_point(level, |segment| {
+                segment.metadata.key_range.max() <= start_key
+            }),
         };
 
         if lo >= level.len() {
@@ -232,12 +212,8 @@
         let hi = match &key_range.1 {
             Bound::Unbounded => level.len() - 1,
             Bound::Included(end_key) => {
-<<<<<<< HEAD
-                let idx = partition_point(level, |segment| segment.metadata.key_range.0 <= end_key);
-=======
                 let idx =
-                    level.partition_point(|segment| segment.metadata.key_range.min() <= end_key);
->>>>>>> ecec40cd
+                    partition_point(level, |segment| segment.metadata.key_range.min() <= end_key);
 
                 if idx == 0 {
                     return None;
@@ -246,12 +222,8 @@
                 idx.saturating_sub(1) // To avoid underflow
             }
             Bound::Excluded(end_key) => {
-<<<<<<< HEAD
-                let idx = partition_point(level, |segment| segment.metadata.key_range.0 < end_key);
-=======
                 let idx =
-                    level.partition_point(|segment| segment.metadata.key_range.min() < end_key);
->>>>>>> ecec40cd
+                    partition_point(level, |segment| segment.metadata.key_range.min() < end_key);
 
                 if idx == 0 {
                     return None;
