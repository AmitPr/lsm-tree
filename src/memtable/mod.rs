--- conflicted
+++ resolved
@@ -1,14 +1,7 @@
-<<<<<<< HEAD
 use crate::mvcc_stream::MvccStream;
 use crate::segment::block::ItemSize;
 use crate::segment::prefix::prefix_to_range;
 use crate::value::{InternalValue, ParsedInternalKey, SeqNo, UserValue, ValueType};
-use crate::UserKey;
-=======
-use crate::segment::prefix::prefix_to_range;
-use crate::value::{ParsedInternalKey, SeqNo, UserValue, ValueType};
-use crate::Value;
->>>>>>> 89182c1b
 use crossbeam_skiplist::SkipMap;
 use std::ops::Bound::{Excluded, Included, Unbounded};
 use std::ops::RangeBounds;
@@ -27,12 +20,32 @@
 }
 
 impl MemTable {
-<<<<<<< HEAD
-    /// Creates an iterator over a prefixed set of items
-    pub fn prefix(&self, prefix: UserKey) -> impl DoubleEndedIterator<Item = InternalValue> + '_ {
-        use std::ops::Bound::{Excluded, Included, Unbounded};
-
-        let (lower_bound, upper_bound) = prefix_to_range(&prefix);
+    /// Creates an iterator over all items.
+    pub fn iter(&self) -> impl DoubleEndedIterator<Item = InternalValue> + '_ {
+        self.items.iter().map(|entry| InternalValue {
+            key: entry.key().clone(),
+            value: entry.value().clone(),
+        })
+    }
+
+    /// Creates an iterator over a range of items.
+    pub fn range<'a, R: RangeBounds<ParsedInternalKey> + 'a>(
+        &'a self,
+        range: R,
+    ) -> impl DoubleEndedIterator<Item = InternalValue> + 'a {
+        self.items.range(range).map(|entry| InternalValue {
+            key: entry.key().clone(),
+            value: entry.value().clone(),
+        })
+    }
+
+    /// Creates an iterator over a prefixed set of items.
+    pub fn prefix<K: AsRef<[u8]>>(
+        &self,
+        prefix: K,
+    ) -> impl DoubleEndedIterator<Item = InternalValue> + '_ {
+        let prefix = prefix.as_ref();
+        let (lower_bound, upper_bound) = prefix_to_range(prefix);
 
         let lower_bound = match lower_bound {
             Included(key) => Included(ParsedInternalKey::new(key, SeqNo::MAX, ValueType::Value)),
@@ -45,61 +58,15 @@
             _ => panic!("upper bound cannot be included"),
         };
 
-        self.items
-            .range((lower_bound, upper_bound))
-            .map(|entry| InternalValue {
-                key: entry.key().clone(),
-                value: entry.value().clone(),
-            })
-=======
-    /// Creates an iterator over all items.
-    pub fn iter(&self) -> impl DoubleEndedIterator<Item = Value> + '_ {
-        self.items
-            .iter()
-            .map(|entry| Value::from((entry.key().clone(), entry.value().clone())))
-    }
-
-    /// Creates an iterator over a range of items.
-    pub fn range<'a, R: RangeBounds<ParsedInternalKey> + 'a>(
-        &'a self,
-        range: R,
-    ) -> impl DoubleEndedIterator<Item = Value> + 'a {
-        self.items
-            .range(range)
-            .map(|entry| Value::from((entry.key().clone(), entry.value().clone())))
->>>>>>> 89182c1b
-    }
-
-    /// Creates an iterator over a prefixed set of items.
-    pub fn prefix<K: AsRef<[u8]>>(&self, prefix: K) -> impl DoubleEndedIterator<Item = Value> + '_ {
-        let prefix = prefix.as_ref();
-        let (lower_bound, upper_bound) = prefix_to_range(prefix);
-
-        let lower_bound = match lower_bound {
-            Included(key) => Included(ParsedInternalKey::new(key, SeqNo::MAX, ValueType::Value)),
-            Unbounded => Unbounded,
-            _ => panic!("lower bound cannot be excluded"),
-        };
-        let upper_bound = match upper_bound {
-            Excluded(key) => Excluded(ParsedInternalKey::new(key, SeqNo::MAX, ValueType::Value)),
-            Unbounded => Unbounded,
-            _ => panic!("upper bound cannot be included"),
-        };
-
         self.range((lower_bound, upper_bound))
     }
 
     /// Returns the item by key if it exists.
     ///
-<<<<<<< HEAD
     /// The item with the highest seqno will be returned, if `seqno` is None
     pub fn get<K: AsRef<[u8]>>(&self, key: K, seqno: Option<SeqNo>) -> Option<InternalValue> {
         use std::ops::Bound::{Excluded, Included, Unbounded};
 
-=======
-    /// The item with the highest seqno will be returned, if `seqno` is None.
-    pub fn get<K: AsRef<[u8]>>(&self, key: K, seqno: Option<SeqNo>) -> Option<Value> {
->>>>>>> 89182c1b
         let prefix = key.as_ref();
 
         // NOTE: This range start deserves some explanation...
@@ -134,7 +101,6 @@
 
         let range = (lower_bound, upper_bound);
 
-<<<<<<< HEAD
         let iter = self
             .items
             .range(range)
@@ -161,20 +127,6 @@
                             value: entry.value().clone(),
                         })
                     }
-=======
-        for entry in self.items.range(range) {
-            let key = entry.key();
-
-            // NOTE: We are past the searched key, so we can immediately return None
-            if &*key.user_key > prefix {
-                return None;
-            }
-
-            // Check for seqno if needed
-            if let Some(seqno) = seqno {
-                if key.seqno < seqno {
-                    return Some(Value::from((entry.key().clone(), entry.value().clone())));
->>>>>>> 89182c1b
                 }
             })
             .map(Ok);
@@ -201,13 +153,8 @@
         self.items.is_empty()
     }
 
-<<<<<<< HEAD
     /// Inserts an item into the memtable
     pub fn insert(&self, item: InternalValue) -> (u32, u32) {
-=======
-    /// Inserts an item into the memtable.
-    pub fn insert(&self, item: Value) -> (u32, u32) {
->>>>>>> 89182c1b
         // NOTE: Value length is u32 max
         #[allow(clippy::cast_possible_truncation)]
         let item_size = item.size() as u32;
@@ -236,10 +183,8 @@
 
 #[cfg(test)]
 mod tests {
-    use std::sync::Arc;
-
     use super::*;
-    use crate::{value::ValueType, UserKey};
+    use crate::{value::ValueType, Slice};
     use test_log::test;
 
     #[test]
@@ -385,25 +330,25 @@
     #[test]
     fn memtable_prefix() {
         let memtable = MemTable::default();
-        memtable.insert(Value::new(
+        memtable.insert(InternalValue::from_components(
             b"a".to_vec(),
             b"abc".to_vec(),
             0,
             ValueType::Value,
         ));
-        memtable.insert(Value::new(
-            b"abc".to_vec(),
-            b"abc".to_vec(),
-            0,
-            ValueType::Value,
-        ));
-        memtable.insert(Value::new(
+        memtable.insert(InternalValue::from_components(
+            b"abc".to_vec(),
+            b"abc".to_vec(),
+            0,
+            ValueType::Value,
+        ));
+        memtable.insert(InternalValue::from_components(
             b"b".to_vec(),
             b"abc".to_vec(),
             0,
             ValueType::Value,
         ));
-        memtable.insert(Value::new(
+        memtable.insert(InternalValue::from_components(
             b"abcdef".to_vec(),
             b"abc".to_vec(),
             0,
@@ -416,32 +361,32 @@
     #[test]
     fn memtable_range() {
         let memtable = MemTable::default();
-        memtable.insert(Value::new(
+        memtable.insert(InternalValue::from_components(
             b"a".to_vec(),
             b"abc".to_vec(),
             0,
             ValueType::Value,
         ));
-        memtable.insert(Value::new(
-            b"abc".to_vec(),
-            b"abc".to_vec(),
-            0,
-            ValueType::Value,
-        ));
-        memtable.insert(Value::new(
+        memtable.insert(InternalValue::from_components(
+            b"abc".to_vec(),
+            b"abc".to_vec(),
+            0,
+            ValueType::Value,
+        ));
+        memtable.insert(InternalValue::from_components(
             b"b".to_vec(),
             b"abc".to_vec(),
             0,
             ValueType::Value,
         ));
-        memtable.insert(Value::new(
+        memtable.insert(InternalValue::from_components(
             b"abcdef".to_vec(),
             b"abc".to_vec(),
             0,
             ValueType::Value,
         ));
 
-        let key: UserKey = Arc::new(*b"abcdef");
+        let key: Slice = Slice::from("abcdef");
 
         assert_eq!(
             2,
