use crate::mvcc_stream::MvccStream;
use crate::segment::block::ItemSize;
use crate::value::{InternalValue, ParsedInternalKey, SeqNo, UserValue, ValueType};
use crossbeam_skiplist::SkipMap;
use std::ops::RangeBounds;
use std::sync::atomic::AtomicU32;

struct DoubleEndedWrapper<I>(I);

impl<I> Iterator for DoubleEndedWrapper<I>
where
    I: Iterator,
{
    type Item = I::Item;

    fn next(&mut self) -> Option<Self::Item> {
        self.0.next()
    }
}

impl<I> DoubleEndedIterator for DoubleEndedWrapper<I>
where
    I: Iterator,
{
    fn next_back(&mut self) -> Option<Self::Item> {
        None
    }
}

/// The memtable serves as an intermediary storage for new items
#[derive(Default)]
pub struct MemTable {
    #[doc(hidden)]
    items: SkipMap<ParsedInternalKey, UserValue>,

    /// Approximate active memtable size
    ///
    /// If this grows too large, a flush is triggered
    pub(crate) approximate_size: AtomicU32,
}

impl MemTable {
    /// Creates an iterator over all items.
    pub fn iter(&self) -> impl DoubleEndedIterator<Item = InternalValue> + '_ {
        self.items.iter().map(|entry| InternalValue {
            key: entry.key().clone(),
            value: entry.value().clone(),
        })
    }

    /// Creates an iterator over a range of items.
    pub fn range<'a, R: RangeBounds<ParsedInternalKey> + 'a>(
        &'a self,
        range: R,
<<<<<<< HEAD
    ) -> impl DoubleEndedIterator<Item = InternalValue> + 'a {
        self.items.range(range).map(|entry| InternalValue {
            key: entry.key().clone(),
            value: entry.value().clone(),
        })
=======
    ) -> impl DoubleEndedIterator<Item = Value> + '_ {
        self.items
            .range(range)
            .map(|entry| Value::from((entry.key().clone(), entry.value().clone())))
>>>>>>> 60b7ed99
    }

    /// Returns the item by key if it exists.
    ///
    /// The item with the highest seqno will be returned, if `seqno` is None
    #[allow(clippy::option_if_let_else)]
    pub fn get<K: AsRef<[u8]>>(&self, key: K, seqno: Option<SeqNo>) -> Option<InternalValue> {
        let prefix = key.as_ref();

        // NOTE: This range start deserves some explanation...
        // InternalKeys are multi-sorted by 2 categories: user_key and Reverse(seqno). (tombstone doesn't really matter)
        // We search for the lowest entry that is greater or equal the user's prefix key
        // and has the highest seqno (because the seqno is stored in reverse order)
        //
        // Example: We search for "abc"
        //
        // key -> seqno
        //
        // a   -> 7
        // abc -> 5 <<< This is the lowest key (highest seqno) that matches the range
        // abc -> 4
        // abc -> 3
        // abcdef -> 6
        // abcdef -> 5
        //
        let lower_bound = ParsedInternalKey::new(prefix, SeqNo::MAX, ValueType::Value);

        let iter = self
            .items
            .range(lower_bound..)
            .take_while(|entry| {
                let key = entry.key();
                &*key.user_key == prefix
            })
            .filter_map(move |entry| {
                let key = entry.key();

                // Check for seqno if needed
                if let Some(seqno) = seqno {
                    if key.seqno < seqno {
                        Some(InternalValue {
                            key: entry.key().clone(),
                            value: entry.value().clone(),
                        })
                    } else {
                        None
                    }
                } else {
                    Some(InternalValue {
                        key: entry.key().clone(),
                        value: entry.value().clone(),
                    })
                }
            })
            .map(Ok);

        // NOTE: Wrap it in a stupid adapter to make it "double ended" again...
        // but we never call next_back anyways
        let iter = DoubleEndedWrapper(iter);

        // NOTE: We need to unwrap the return value again... memtables are not fallible, so it cannot panic
        #[allow(clippy::expect_used)]
        MvccStream::new(iter)
            .next()
            .map(|x| x.expect("cannot fail"))
    }

    /// Get approximate size of memtable in bytes.
    pub fn size(&self) -> u32 {
        self.approximate_size
            .load(std::sync::atomic::Ordering::Acquire)
    }

    /// Count the amount of items in the memtable.
    pub fn len(&self) -> usize {
        self.items.len()
    }

    /// Returns `true` if the memtable is empty.
    #[must_use]
    pub fn is_empty(&self) -> bool {
        self.items.is_empty()
    }

    /// Inserts an item into the memtable
    pub fn insert(&self, item: InternalValue) -> (u32, u32) {
        // NOTE: Value length is u32 max
        #[allow(clippy::cast_possible_truncation)]
        let item_size = item.size() as u32;

        let size_before = self
            .approximate_size
            .fetch_add(item_size, std::sync::atomic::Ordering::AcqRel);

        let key = ParsedInternalKey::new(item.key.user_key, item.key.seqno, item.key.value_type);
        self.items.insert(key, item.value);

        (item_size, size_before + item_size)
    }

    /// Returns the highest sequence number in the memtable.
    pub fn get_lsn(&self) -> Option<SeqNo> {
        self.items
            .iter()
            .map(|x| {
                let key = x.key();
                key.seqno
            })
            .max()
    }
}

#[cfg(test)]
mod tests {
    use super::*;
    use crate::value::ValueType;
    use test_log::test;

    #[test]
    #[allow(clippy::unwrap_used)]
    fn memtable_mvcc_point_read() {
        let memtable = MemTable::default();

        memtable.insert(InternalValue::from_components(
            *b"hello-key-999991",
            *b"hello-value-999991",
            0,
            ValueType::Value,
        ));

        let item = memtable.get("hello-key-99999", None);
        assert_eq!(None, item);

        let item = memtable.get("hello-key-999991", None);
        assert_eq!(*b"hello-value-999991", &*item.unwrap().value);

        memtable.insert(InternalValue::from_components(
            *b"hello-key-999991",
            *b"hello-value-999991-2",
            1,
            ValueType::Value,
        ));

        let item = memtable.get("hello-key-99999", None);
        assert_eq!(None, item);

        let item = memtable.get("hello-key-999991", None);
        assert_eq!((*b"hello-value-999991-2"), &*item.unwrap().value);

        let item = memtable.get("hello-key-99999", Some(1));
        assert_eq!(None, item);

        let item = memtable.get("hello-key-999991", Some(1));
        assert_eq!((*b"hello-value-999991"), &*item.unwrap().value);

        let item = memtable.get("hello-key-99999", Some(2));
        assert_eq!(None, item);

        let item = memtable.get("hello-key-999991", Some(2));
        assert_eq!((*b"hello-value-999991-2"), &*item.unwrap().value);
    }

    #[test]
    fn memtable_get() {
        let memtable = MemTable::default();

        let value =
            InternalValue::from_components(b"abc".to_vec(), b"abc".to_vec(), 0, ValueType::Value);

        memtable.insert(value.clone());

        assert_eq!(Some(value), memtable.get("abc", None));
    }

    #[test]
    fn memtable_get_highest_seqno() {
        let memtable = MemTable::default();

        memtable.insert(InternalValue::from_components(
            b"abc".to_vec(),
            b"abc".to_vec(),
            0,
            ValueType::Value,
        ));
        memtable.insert(InternalValue::from_components(
            b"abc".to_vec(),
            b"abc".to_vec(),
            1,
            ValueType::Value,
        ));
        memtable.insert(InternalValue::from_components(
            b"abc".to_vec(),
            b"abc".to_vec(),
            2,
            ValueType::Value,
        ));
        memtable.insert(InternalValue::from_components(
            b"abc".to_vec(),
            b"abc".to_vec(),
            3,
            ValueType::Value,
        ));
        memtable.insert(InternalValue::from_components(
            b"abc".to_vec(),
            b"abc".to_vec(),
            4,
            ValueType::Value,
        ));

        assert_eq!(
            Some(InternalValue::from_components(
                b"abc".to_vec(),
                b"abc".to_vec(),
                4,
                ValueType::Value,
            )),
            memtable.get("abc", None)
        );
    }

    #[test]
    fn memtable_get_prefix() {
        let memtable = MemTable::default();

        memtable.insert(InternalValue::from_components(
            b"abc0".to_vec(),
            b"abc".to_vec(),
            0,
            ValueType::Value,
        ));
        memtable.insert(InternalValue::from_components(
            b"abc".to_vec(),
            b"abc".to_vec(),
            255,
            ValueType::Value,
        ));

        assert_eq!(
            Some(InternalValue::from_components(
                b"abc".to_vec(),
                b"abc".to_vec(),
                255,
                ValueType::Value,
            )),
            memtable.get("abc", None)
        );

        assert_eq!(
            Some(InternalValue::from_components(
                b"abc0".to_vec(),
                b"abc".to_vec(),
                0,
                ValueType::Value,
            )),
            memtable.get("abc0", None)
        );
    }

    #[test]
    fn memtable_get_old_version() {
        let memtable = MemTable::default();

        memtable.insert(InternalValue::from_components(
            b"abc".to_vec(),
            b"abc".to_vec(),
            0,
            ValueType::Value,
        ));
        memtable.insert(InternalValue::from_components(
            b"abc".to_vec(),
            b"abc".to_vec(),
            99,
            ValueType::Value,
        ));
        memtable.insert(InternalValue::from_components(
            b"abc".to_vec(),
            b"abc".to_vec(),
            255,
            ValueType::Value,
        ));

        assert_eq!(
            Some(InternalValue::from_components(
                b"abc".to_vec(),
                b"abc".to_vec(),
                255,
                ValueType::Value,
            )),
            memtable.get("abc", None)
        );

        assert_eq!(
            Some(InternalValue::from_components(
                b"abc".to_vec(),
                b"abc".to_vec(),
                99,
                ValueType::Value,
            )),
            memtable.get("abc", Some(100))
        );

        assert_eq!(
            Some(InternalValue::from_components(
                b"abc".to_vec(),
                b"abc".to_vec(),
                0,
                ValueType::Value,
            )),
            memtable.get("abc", Some(50))
        );
    }
}<|MERGE_RESOLUTION|>--- conflicted
+++ resolved
@@ -52,18 +52,11 @@
     pub fn range<'a, R: RangeBounds<ParsedInternalKey> + 'a>(
         &'a self,
         range: R,
-<<<<<<< HEAD
-    ) -> impl DoubleEndedIterator<Item = InternalValue> + 'a {
+    ) -> impl DoubleEndedIterator<Item = InternalValue> + '_ {
         self.items.range(range).map(|entry| InternalValue {
             key: entry.key().clone(),
             value: entry.value().clone(),
         })
-=======
-    ) -> impl DoubleEndedIterator<Item = Value> + '_ {
-        self.items
-            .range(range)
-            .map(|entry| Value::from((entry.key().clone(), entry.value().clone())))
->>>>>>> 60b7ed99
     }
 
     /// Returns the item by key if it exists.
