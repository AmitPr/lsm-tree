--- conflicted
+++ resolved
@@ -53,13 +53,6 @@
     }
 }
 
-<<<<<<< HEAD
-impl From<DecompressError> for Error {
-    fn from(value: DecompressError) -> Self {
-        Self::Decompress(value)
-    }
-}
-
 #[cfg(feature = "kv_sep")]
 impl From<value_log::Error> for Error {
     fn from(value: value_log::Error) -> Self {
@@ -67,7 +60,5 @@
     }
 }
 
-=======
->>>>>>> 064d6187
 /// Tree result
 pub type Result<T> = std::result::Result<T, Error>;