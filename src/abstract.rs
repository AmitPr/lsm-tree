// Copyright (c) 2024-present, fjall-rs
// This source code is licensed under both the Apache 2.0 and MIT License
// (found in the LICENSE-* files in the repository)

use crate::{
    compaction::CompactionStrategy, config::TreeType, tree::inner::MemtableId, AnyTree, BlobTree,
    Config, KvPair, Memtable, Segment, SegmentId, SeqNo, Snapshot, Tree, UserKey, UserValue,
};
use enum_dispatch::enum_dispatch;
use std::{
    ops::RangeBounds,
    sync::{Arc, RwLockWriteGuard},
};

pub type RangeItem = crate::Result<KvPair>;

/// Generic Tree API
#[allow(clippy::module_name_repetitions)]
#[enum_dispatch]
pub trait AbstractTree {
<<<<<<< HEAD
    // TODO: doc & finalize
    #[doc(hidden)]
    fn bulk_ingest(&self, iter: impl Iterator<Item = (UserKey, UserValue)>) -> crate::Result<()>;
=======
    /// Performs major compaction, blocking the caller until it's done.
    ///
    /// # Errors
    ///
    /// Will return `Err` if an IO error occurs.
    fn major_compact(&self, target_size: u64, seqno_threshold: SeqNo) -> crate::Result<()>;
>>>>>>> 7253fa54

    /// Gets the memory usage of all bloom filters in the tree.
    fn bloom_filter_size(&self) -> usize;

    #[doc(hidden)]
    fn verify(&self) -> crate::Result<usize>;

    /// Synchronously flushes a memtable to a disk segment.
    ///
    /// This method will not make the segment immediately available,
    /// use [`AbstractTree::register_segments`] for that.
    ///
    /// # Errors
    ///
    /// Will return `Err` if an IO error occurs.
    fn flush_memtable(
        &self,
        segment_id: SegmentId,
        memtable: &Arc<Memtable>,
        seqno_threshold: SeqNo,
    ) -> crate::Result<Option<Segment>>;

    /// Atomically registers flushed disk segments into the tree, removing their associated sealed memtables.
    ///
    /// # Errors
    ///
    /// Will return `Err` if an IO error occurs.
    fn register_segments(&self, segments: &[Segment]) -> crate::Result<()>;

    /// Write-locks the active memtable for exclusive access
    fn lock_active_memtable(&self) -> RwLockWriteGuard<'_, Arc<Memtable>>;

    /// Clears the active memtable atomically.
    fn clear_active_memtable(&self);

    /// Sets the active memtable.
    ///
    /// May be used to restore the LSM-tree's in-memory state from a write-ahead log
    /// after tree recovery.
    fn set_active_memtable(&self, memtable: Memtable);

    /// Returns the amount of sealed memtables.
    fn sealed_memtable_count(&self) -> usize;

    /// Adds a sealed memtables.
    ///
    /// May be used to restore the LSM-tree's in-memory state from some journals.
    fn add_sealed_memtable(&self, id: MemtableId, memtable: Arc<Memtable>);

    /// Performs compaction on the tree's levels, blocking the caller until it's done.
    ///
    /// # Errors
    ///
    /// Will return `Err` if an IO error occurs.
    fn compact(
        &self,
        strategy: Arc<dyn CompactionStrategy>,
        seqno_threshold: SeqNo,
    ) -> crate::Result<()>;

    /// Returns the next segment's ID.
    fn get_next_segment_id(&self) -> SegmentId;

    /// Returns the tree config.
    fn tree_config(&self) -> &Config;

    /// Returns the highest sequence number.
    fn get_highest_seqno(&self) -> Option<SeqNo> {
        let memtable_seqno = self.get_highest_memtable_seqno();
        let segment_seqno = self.get_highest_persisted_seqno();
        memtable_seqno.max(segment_seqno)
    }

    /// Returns the approximate size of the active memtable in bytes.
    ///
    /// May be used to flush the memtable if it grows too large.
    fn active_memtable_size(&self) -> u32;

    /// Returns the tree type.
    fn tree_type(&self) -> TreeType;

    /// Seals the active memtable, and returns a reference to it.
    fn rotate_memtable(&self) -> Option<(MemtableId, Arc<Memtable>)>;

    /// Returns the amount of disk segments currently in the tree.
    fn segment_count(&self) -> usize;

    /// Returns the amount of segments in levels[idx].
    ///
    /// Returns `None` if the level does not exist (if idx >= 7).
    fn level_segment_count(&self, idx: usize) -> Option<usize>;

    /// Returns the amount of disjoint runs in L0.
    ///
    /// Can be used to determine whether to write stall.
    fn l0_run_count(&self) -> usize;

    /// Returns the amount of blob files currently in the tree.
    fn blob_file_count(&self) -> usize {
        0
    }

    /// Approximates the amount of items in the tree.
    fn approximate_len(&self) -> usize;

    /// Returns the disk space usage.
    fn disk_space(&self) -> u64;

    /// Returns the highest sequence number of the active memtable.
    fn get_highest_memtable_seqno(&self) -> Option<SeqNo>;

    /// Returns the highest sequence number that is flushed to disk.
    fn get_highest_persisted_seqno(&self) -> Option<SeqNo>;

    /// Scans the entire tree, returning the amount of items.
    ///
    /// ###### Caution
    ///
    /// This operation scans the entire tree: O(n) complexity!
    ///
    /// Never, under any circumstances, use .`len()` == 0 to check
    /// if the tree is empty, use [`Tree::is_empty`] instead.
    ///
    /// # Examples
    ///
    /// ```
    /// # use lsm_tree::Error as TreeError;
    /// use lsm_tree::{AbstractTree, Config, Tree};
    ///
    /// let folder = tempfile::tempdir()?;
    /// let tree = Config::new(folder).open()?;
    ///
    /// assert_eq!(tree.len(None, None)?, 0);
    /// tree.insert("1", "abc", 0);
    /// tree.insert("3", "abc", 1);
    /// tree.insert("5", "abc", 2);
    /// assert_eq!(tree.len(None, None)?, 3);
    /// #
    /// # Ok::<(), TreeError>(())
    /// ```
    ///
    /// # Errors
    ///
    /// Will return `Err` if an IO error occurs.
    fn len(&self, seqno: Option<SeqNo>, index: Option<Arc<Memtable>>) -> crate::Result<usize> {
        let mut count = 0;

        for item in self.iter(seqno, index) {
            let _ = item?;
            count += 1;
        }

        Ok(count)
    }

    /// Returns `true` if the tree is empty.
    ///
    /// This operation has O(1) complexity.
    ///
    /// # Examples
    ///
    /// ```
    /// # let folder = tempfile::tempdir()?;
    /// use lsm_tree::{AbstractTree, Config, Tree};
    ///
    /// let tree = Config::new(folder).open()?;
    /// assert!(tree.is_empty(None, None)?);
    ///
    /// tree.insert("a", "abc", 0);
    /// assert!(!tree.is_empty(None, None)?);
    /// #
    /// # Ok::<(), lsm_tree::Error>(())
    /// ```
    ///
    /// # Errors
    ///
    /// Will return `Err` if an IO error occurs.
    fn is_empty(&self, seqno: Option<SeqNo>, index: Option<Arc<Memtable>>) -> crate::Result<bool> {
        self.first_key_value(seqno, index).map(|x| x.is_none())
    }

    /// Returns the first key-value pair in the tree.
    /// The key in this pair is the minimum key in the tree.
    ///
    /// # Examples
    ///
    /// ```
    /// # use lsm_tree::Error as TreeError;
    /// # use lsm_tree::{AbstractTree, Config, Tree};
    /// #
    /// # let folder = tempfile::tempdir()?;
    /// let tree = Config::new(folder).open()?;
    ///
    /// tree.insert("1", "abc", 0);
    /// tree.insert("3", "abc", 1);
    /// tree.insert("5", "abc", 2);
    ///
    /// let (key, _) = tree.first_key_value(None, None)?.expect("item should exist");
    /// assert_eq!(&*key, "1".as_bytes());
    /// #
    /// # Ok::<(), TreeError>(())
    /// ```
    ///
    /// # Errors
    ///
    /// Will return `Err` if an IO error occurs.
    fn first_key_value(
        &self,
        seqno: Option<SeqNo>,
        index: Option<Arc<Memtable>>,
    ) -> crate::Result<Option<KvPair>> {
        self.iter(seqno, index).next().transpose()
    }

    /// Returns the last key-value pair in the tree.
    /// The key in this pair is the maximum key in the tree.
    ///
    /// # Examples
    ///
    /// ```
    /// # use lsm_tree::Error as TreeError;
    /// # use lsm_tree::{AbstractTree, Config, Tree};
    /// #
    /// # let folder = tempfile::tempdir()?;
    /// # let tree = Config::new(folder).open()?;
    /// #
    /// tree.insert("1", "abc", 0);
    /// tree.insert("3", "abc", 1);
    /// tree.insert("5", "abc", 2);
    ///
    /// let (key, _) = tree.last_key_value(None, None)?.expect("item should exist");
    /// assert_eq!(&*key, "5".as_bytes());
    /// #
    /// # Ok::<(), TreeError>(())
    /// ```
    ///
    /// # Errors
    ///
    /// Will return `Err` if an IO error occurs.
    fn last_key_value(
        &self,
        seqno: Option<SeqNo>,
        index: Option<Arc<Memtable>>,
    ) -> crate::Result<Option<KvPair>> {
        self.iter(seqno, index).next_back().transpose()
    }

    /// Returns an iterator that scans through the entire tree.
    ///
    /// Avoid using this function, or limit it as otherwise it may scan a lot of items.
    ///
    /// # Examples
    ///
    /// ```
    /// # let folder = tempfile::tempdir()?;
    /// use lsm_tree::{AbstractTree, Config, Tree};
    ///
    /// let tree = Config::new(folder).open()?;
    ///
    /// tree.insert("a", "abc", 0);
    /// tree.insert("f", "abc", 1);
    /// tree.insert("g", "abc", 2);
    /// assert_eq!(3, tree.iter(None, None).count());
    /// #
    /// # Ok::<(), lsm_tree::Error>(())
    /// ```
    fn iter(
        &self,
        seqno: Option<SeqNo>,
        index: Option<Arc<Memtable>>,
    ) -> Box<dyn DoubleEndedIterator<Item = crate::Result<KvPair>> + 'static> {
        self.range::<&[u8], _>(.., seqno, index)
    }

    /// Returns an iterator that scans through the entire tree, returning keys only.
    ///
    /// Avoid using this function, or limit it as otherwise it may scan a lot of items.
    ///
    /// # Examples
    ///
    /// ```
    /// # let folder = tempfile::tempdir()?;
    /// use lsm_tree::{AbstractTree, Config, Tree};
    ///
    /// let tree = Config::new(folder).open()?;
    ///
    /// tree.insert("a", "abc", 0);
    /// tree.insert("f", "abc", 1);
    /// tree.insert("g", "abc", 2);
    /// assert_eq!(3, tree.keys(None, None).count());
    /// #
    /// # Ok::<(), lsm_tree::Error>(())
    /// ```
    fn keys(
        &self,
        seqno: Option<SeqNo>,
        index: Option<Arc<Memtable>>,
    ) -> Box<dyn DoubleEndedIterator<Item = crate::Result<UserKey>> + 'static>;

    /// Returns an iterator that scans through the entire tree, returning values only.
    ///
    /// Avoid using this function, or limit it as otherwise it may scan a lot of items.
    ///
    /// # Examples
    ///
    /// ```
    /// # let folder = tempfile::tempdir()?;
    /// use lsm_tree::{AbstractTree, Config, Tree};
    ///
    /// let tree = Config::new(folder).open()?;
    ///
    /// tree.insert("a", "abc", 0);
    /// tree.insert("f", "abc", 1);
    /// tree.insert("g", "abc", 2);
    /// assert_eq!(3, tree.values(None, None).count());
    /// #
    /// # Ok::<(), lsm_tree::Error>(())
    /// ```
    fn values(
        &self,
        seqno: Option<SeqNo>,
        index: Option<Arc<Memtable>>,
    ) -> Box<dyn DoubleEndedIterator<Item = crate::Result<UserValue>> + 'static>;

    /// Returns an iterator over a range of items.
    ///
    /// Avoid using full or unbounded ranges as they may scan a lot of items (unless limited).
    ///
    /// # Examples
    ///
    /// ```
    /// # let folder = tempfile::tempdir()?;
    /// use lsm_tree::{AbstractTree, Config, Tree};
    ///
    /// let tree = Config::new(folder).open()?;
    ///
    /// tree.insert("a", "abc", 0);
    /// tree.insert("f", "abc", 1);
    /// tree.insert("g", "abc", 2);
    /// assert_eq!(2, tree.range("a"..="f", None, None).into_iter().count());
    /// #
    /// # Ok::<(), lsm_tree::Error>(())
    /// ```
    fn range<K: AsRef<[u8]>, R: RangeBounds<K>>(
        &self,
        range: R,
        seqno: Option<SeqNo>,
        index: Option<Arc<Memtable>>,
    ) -> Box<dyn DoubleEndedIterator<Item = crate::Result<KvPair>> + 'static>;

    /// Returns an iterator over a prefixed set of items.
    ///
    /// Avoid using an empty prefix as it may scan a lot of items (unless limited).
    ///
    /// # Examples
    ///
    /// ```
    /// # let folder = tempfile::tempdir()?;
    /// use lsm_tree::{AbstractTree, Config, Tree};
    ///
    /// let tree = Config::new(folder).open()?;
    ///
    /// tree.insert("a", "abc", 0);
    /// tree.insert("ab", "abc", 1);
    /// tree.insert("abc", "abc", 2);
    /// assert_eq!(2, tree.prefix("ab", None, None).count());
    /// #
    /// # Ok::<(), lsm_tree::Error>(())
    /// ```
    fn prefix<K: AsRef<[u8]>>(
        &self,
        prefix: K,
        seqno: Option<SeqNo>,
        index: Option<Arc<Memtable>>,
    ) -> Box<dyn DoubleEndedIterator<Item = crate::Result<KvPair>> + 'static>;

    /// Returns the size of a value if it exists.
    ///
    /// # Examples
    ///
    /// ```
    /// # let folder = tempfile::tempdir()?;
    /// use lsm_tree::{AbstractTree, Config, Tree};
    ///
    /// let tree = Config::new(folder).open()?;
    /// tree.insert("a", "my_value", 0);
    ///
    /// let size = tree.size_of("a", None)?.unwrap_or_default();
    /// assert_eq!("my_value".len() as u32, size);
    ///
    /// let size = tree.size_of("b", None)?.unwrap_or_default();
    /// assert_eq!(0, size);
    /// #
    /// # Ok::<(), lsm_tree::Error>(())
    /// ```
    ///
    /// # Errors
    ///
    /// Will return `Err` if an IO error occurs.
    fn size_of<K: AsRef<[u8]>>(&self, key: K, seqno: Option<SeqNo>) -> crate::Result<Option<u32>>;

    /// Retrieves an item from the tree.
    ///
    /// # Examples
    ///
    /// ```
    /// # let folder = tempfile::tempdir()?;
    /// use lsm_tree::{AbstractTree, Config, Tree};
    ///
    /// let tree = Config::new(folder).open()?;
    /// tree.insert("a", "my_value", 0);
    ///
    /// let item = tree.get("a", None)?;
    /// assert_eq!(Some("my_value".as_bytes().into()), item);
    /// #
    /// # Ok::<(), lsm_tree::Error>(())
    /// ```
    ///
    /// # Errors
    ///
    /// Will return `Err` if an IO error occurs.
    fn get<K: AsRef<[u8]>>(&self, key: K, seqno: Option<SeqNo>)
        -> crate::Result<Option<UserValue>>;

    /// Opens a read-only point-in-time snapshot of the tree
    ///
    /// Dropping the snapshot will close the snapshot
    ///
    /// # Examples
    ///
    /// ```
    /// # let folder = tempfile::tempdir()?;
    /// use lsm_tree::{AbstractTree, Config, Tree};
    ///
    /// let tree = Config::new(folder).open()?;
    ///
    /// tree.insert("a", "abc", 0);
    ///
    /// let snapshot = tree.snapshot(1);
    /// assert_eq!(snapshot.len()?, tree.len(None, None)?);
    ///
    /// tree.insert("b", "abc", 1);
    ///
    /// assert_eq!(2, tree.len(None, None)?);
    /// assert_eq!(1, snapshot.len()?);
    ///
    /// assert!(snapshot.contains_key("a")?);
    /// assert!(!snapshot.contains_key("b")?);
    /// #
    /// # Ok::<(), lsm_tree::Error>(())
    /// ```
    fn snapshot(&self, seqno: SeqNo) -> Snapshot;

    /// Opens a snapshot of this partition with a given sequence number
    #[must_use]
    fn snapshot_at(&self, seqno: SeqNo) -> Snapshot {
        self.snapshot(seqno)
    }

    /// Returns `true` if the tree contains the specified key.
    ///
    /// # Examples
    ///
    /// ```
    /// # let folder = tempfile::tempdir()?;
    /// # use lsm_tree::{AbstractTree, Config, Tree};
    /// #
    /// let tree = Config::new(folder).open()?;
    /// assert!(!tree.contains_key("a", None)?);
    ///
    /// tree.insert("a", "abc", 0);
    /// assert!(tree.contains_key("a", None)?);
    /// #
    /// # Ok::<(), lsm_tree::Error>(())
    /// ```
    ///
    /// # Errors
    ///
    /// Will return `Err` if an IO error occurs.
    fn contains_key<K: AsRef<[u8]>>(&self, key: K, seqno: Option<SeqNo>) -> crate::Result<bool> {
        self.get(key, seqno).map(|x| x.is_some())
    }

    /// Inserts a key-value pair into the tree.
    ///
    /// If the key already exists, the item will be overwritten.
    ///
    /// Returns the added item's size and new size of the memtable.
    ///
    /// # Examples
    ///
    /// ```
    /// # let folder = tempfile::tempdir()?;
    /// use lsm_tree::{AbstractTree, Config, Tree};
    ///
    /// let tree = Config::new(folder).open()?;
    /// tree.insert("a", "abc", 0);
    /// #
    /// # Ok::<(), lsm_tree::Error>(())
    /// ```
    ///
    /// # Errors
    ///
    /// Will return `Err` if an IO error occurs.
    fn insert<K: Into<UserKey>, V: Into<UserValue>>(
        &self,
        key: K,
        value: V,
        seqno: SeqNo,
    ) -> (u32, u32);

    /// Removes an item from the tree.
    ///
    /// Returns the added item's size and new size of the memtable.
    ///
    /// # Examples
    ///
    /// ```
    /// # let folder = tempfile::tempdir()?;
    /// # use lsm_tree::{AbstractTree, Config, Tree};
    /// #
    /// # let tree = Config::new(folder).open()?;
    /// tree.insert("a", "abc", 0);
    ///
    /// let item = tree.get("a", None)?.expect("should have item");
    /// assert_eq!("abc".as_bytes(), &*item);
    ///
    /// tree.remove("a", 1);
    ///
    /// let item = tree.get("a", None)?;
    /// assert_eq!(None, item);
    /// #
    /// # Ok::<(), lsm_tree::Error>(())
    /// ```
    ///
    /// # Errors
    ///
    /// Will return `Err` if an IO error occurs.
    fn remove<K: Into<UserKey>>(&self, key: K, seqno: SeqNo) -> (u32, u32);

    /// Removes an item from the tree.
    ///
    /// The tombstone marker of this delete operation will vanish when it
    /// collides with its corresponding insertion.
    /// This may cause older versions of the value to be resurrected, so it should
    /// only be used and preferred in scenarios where a key is only ever written once.
    ///
    /// Returns the added item's size and new size of the memtable.
    ///
    /// # Examples
    ///
    /// ```
    /// # let folder = tempfile::tempdir()?;
    /// # use lsm_tree::{AbstractTree, Config, Tree};
    /// #
    /// # let tree = Config::new(folder).open()?;
    /// tree.insert("a", "abc", 0);
    ///
    /// let item = tree.get("a", None)?.expect("should have item");
    /// assert_eq!("abc".as_bytes(), &*item);
    ///
    /// tree.remove_weak("a", 1);
    ///
    /// let item = tree.get("a", None)?;
    /// assert_eq!(None, item);
    /// #
    /// # Ok::<(), lsm_tree::Error>(())
    /// ```
    ///
    /// # Errors
    ///
    /// Will return `Err` if an IO error occurs.
    fn remove_weak<K: Into<UserKey>>(&self, key: K, seqno: SeqNo) -> (u32, u32);
}<|MERGE_RESOLUTION|>--- conflicted
+++ resolved
@@ -18,18 +18,16 @@
 #[allow(clippy::module_name_repetitions)]
 #[enum_dispatch]
 pub trait AbstractTree {
-<<<<<<< HEAD
     // TODO: doc & finalize
     #[doc(hidden)]
     fn bulk_ingest(&self, iter: impl Iterator<Item = (UserKey, UserValue)>) -> crate::Result<()>;
-=======
+
     /// Performs major compaction, blocking the caller until it's done.
     ///
     /// # Errors
     ///
     /// Will return `Err` if an IO error occurs.
     fn major_compact(&self, target_size: u64, seqno_threshold: SeqNo) -> crate::Result<()>;
->>>>>>> 7253fa54
 
     /// Gets the memory usage of all bloom filters in the tree.
     fn bloom_filter_size(&self) -> usize;
