// Copyright (c) 2024-present, fjall-rs
// This source code is licensed under both the Apache 2.0 and MIT License
// (found in the LICENSE-* files in the repository)

pub mod inner;

use crate::{
    coding::{Decode, Encode},
    compaction::CompactionStrategy,
    config::Config,
    descriptor_table::FileDescriptorTable,
    level_manifest::LevelManifest,
    manifest::Manifest,
    memtable::Memtable,
    segment::{
        block_index::{full_index::FullBlockIndex, BlockIndexImpl},
        meta::TableType,
        Segment, SegmentInner,
    },
    value::InternalValue,
    version::Version,
    AbstractTree, BlockCache, KvPair, SegmentId, SeqNo, Snapshot, UserKey, UserValue, ValueType,
};
use inner::{MemtableId, SealedMemtables, TreeId, TreeInner};
use std::{
    io::Cursor,
    ops::RangeBounds,
    path::Path,
<<<<<<< HEAD
    sync::{atomic::AtomicU64, Arc, RwLock, RwLockReadGuard, RwLockWriteGuard},
    time::Instant,
=======
    sync::{
        atomic::{AtomicBool, AtomicU64},
        Arc, RwLock, RwLockReadGuard, RwLockWriteGuard,
    },
>>>>>>> 7253fa54
};

fn ignore_tombstone_value(item: InternalValue) -> Option<InternalValue> {
    if item.is_tombstone() {
        None
    } else {
        Some(item)
    }
}

/// A log-structured merge tree (LSM-tree/LSMT)
#[derive(Clone)]
pub struct Tree(#[doc(hidden)] pub Arc<TreeInner>);

impl std::ops::Deref for Tree {
    type Target = TreeInner;

    fn deref(&self) -> &Self::Target {
        &self.0
    }
}

impl AbstractTree for Tree {
<<<<<<< HEAD
    fn bulk_ingest(&self, iter: impl Iterator<Item = (UserKey, UserValue)>) -> crate::Result<()> {
        use crate::{
            compaction::PullDown, file::SEGMENTS_FOLDER,
            segment::block_index::two_level_index::TwoLevelBlockIndex,
            segment::multi_writer::MultiWriter,
        };

        assert!(
            self.is_empty(None, None)?,
            "can only perform bulk_ingest on empty trees",
        );

        let folder = self.config.path.join(SEGMENTS_FOLDER);
        log::debug!("Ingesting into disk segments in {folder:?}");

        let start = Instant::now();

        let mut writer = MultiWriter::new(
            self.segment_id_counter.clone(),
            128 * 1_024 * 1_024,
            crate::segment::writer::Options {
                folder: folder.clone(),
                data_block_size: self.config.data_block_size,
                index_block_size: self.config.index_block_size,
                segment_id: 0, /* TODO: unused */
            },
        )?
        .use_compression(self.config.compression);

        {
            use crate::segment::writer::BloomConstructionPolicy;

            if self.config.bloom_bits_per_key >= 0 {
                writer = writer.use_bloom_policy(BloomConstructionPolicy::FpRate(0.00001));
            } else {
                writer = writer.use_bloom_policy(BloomConstructionPolicy::BitsPerKey(0));
            }
        }

        let mut count = 0;
        let mut last_key = None;

        for (key, value) in iter {
            if let Some(last_key) = &last_key {
                assert!(
                    key > last_key,
                    "next key in bulk ingest was not greater than last key",
                );
            }
            last_key = Some(key.clone());

            writer.write(InternalValue::from_components(
                key,
                value,
                0,
                ValueType::Value,
            ))?;

            count += 1;
        }

        let results = writer.finish()?;

        let created_segments = results
            .into_iter()
            .map(|trailer| -> crate::Result<Segment> {
                let segment_id = trailer.metadata.id;
                let segment_file_path = folder.join(segment_id.to_string());

                let block_index = TwoLevelBlockIndex::from_file(
                    &segment_file_path,
                    &trailer.metadata,
                    trailer.offsets.tli_ptr,
                    (self.id, segment_id).into(),
                    self.config.descriptor_table.clone(),
                    self.config.block_cache.clone(),
                )?;
                let block_index = BlockIndexImpl::TwoLevel(block_index);
                let block_index = Arc::new(block_index);

                Ok(SegmentInner {
                    tree_id: self.id,

                    descriptor_table: self.config.descriptor_table.clone(),
                    block_cache: self.config.block_cache.clone(),

                    metadata: trailer.metadata,
                    offsets: trailer.offsets,

                    #[allow(clippy::needless_borrows_for_generic_args)]
                    block_index,

                    bloom_filter: Segment::load_bloom(
                        &segment_file_path,
                        trailer.offsets.bloom_ptr,
                    )?,
                }
                .into())
            })
            .collect::<crate::Result<Vec<_>>>()?;

        self.register_segments(&created_segments)?;

        // TODO: need to make sure, PullDown does NOT rewrite data again
        self.compact(Arc::new(PullDown(0, 6)), 0)?;

        for segment in &created_segments {
            let segment_file_path = folder.join(segment.id().to_string());

            self.config
                .descriptor_table
                .insert(&segment_file_path, segment.global_id());
        }

        log::info!("Ingested {count} items in {:?}", start.elapsed());

        Ok(())
=======
    #[doc(hidden)]
    fn major_compact(&self, target_size: u64, seqno_threshold: SeqNo) -> crate::Result<()> {
        let strategy = Arc::new(crate::compaction::major::Strategy::new(target_size));

        // IMPORTANT: Write lock so we can be the only compaction going on
        let _lock = self
            .0
            .major_compaction_lock
            .write()
            .expect("lock is poisoned");

        log::info!("Starting major compaction");
        self.inner_compact(strategy, seqno_threshold)
    }

    fn l0_run_count(&self) -> usize {
        let lock = self.levels.read().expect("lock is poisoned");

        let first_level = lock
            .levels
            .first()
            .expect("first level should always exist");

        if first_level.is_disjoint {
            1
        } else {
            // TODO: in the future, there will be a Vec<Run> per Level
            // TODO: so this will need to change,
            // TODO: but then we also don't need the manual is_disjoint check
            first_level.segments.len()
        }
>>>>>>> 7253fa54
    }

    fn size_of<K: AsRef<[u8]>>(&self, key: K, seqno: Option<SeqNo>) -> crate::Result<Option<u32>> {
        Ok(self.get(key, seqno)?.map(|x| x.len() as u32))
    }

    fn bloom_filter_size(&self) -> usize {
        self.levels
            .read()
            .expect("lock is poisoned")
            .iter()
            .map(super::segment::Segment::bloom_filter_size)
            .sum()
    }

    fn sealed_memtable_count(&self) -> usize {
        self.sealed_memtables
            .read()
            .expect("lock is poisoned")
            .len()
    }

    fn verify(&self) -> crate::Result<usize> {
        // NOTE: Lock memtable to prevent any tampering with disk segments
        let _lock = self.lock_active_memtable();

        let mut sum = 0;

        let level_manifest = self.levels.read().expect("lock is poisoned");

        for level in &level_manifest.levels {
            for segment in &level.segments {
                sum += segment.verify()?;
            }
        }

        Ok(sum)
    }

    fn keys(
        &self,
        seqno: Option<SeqNo>,
        index: Option<Arc<Memtable>>,
    ) -> Box<dyn DoubleEndedIterator<Item = crate::Result<UserKey>> + 'static> {
        Box::new(self.create_iter(seqno, index).map(|x| x.map(|(k, _)| k)))
    }

    fn values(
        &self,
        seqno: Option<SeqNo>,
        index: Option<Arc<Memtable>>,
    ) -> Box<dyn DoubleEndedIterator<Item = crate::Result<UserValue>> + 'static> {
        Box::new(self.create_iter(seqno, index).map(|x| x.map(|(_, v)| v)))
    }

    fn flush_memtable(
        &self,
        segment_id: SegmentId,
        memtable: &Arc<Memtable>,
        seqno_threshold: SeqNo,
    ) -> crate::Result<Option<Segment>> {
        use crate::{
            compaction::stream::CompactionStream,
            file::SEGMENTS_FOLDER,
            segment::writer::{Options, Writer},
        };

        let start = Instant::now();

        let folder = self.config.path.join(SEGMENTS_FOLDER);
        log::debug!("writing segment to {folder:?}");

        let mut segment_writer = Writer::new(Options {
            segment_id,
            folder,
            data_block_size: self.config.data_block_size,
            index_block_size: self.config.index_block_size,
        })?
        .use_compression(self.config.compression);

        {
            use crate::segment::writer::BloomConstructionPolicy;

            if self.config.bloom_bits_per_key >= 0 {
                segment_writer =
                    segment_writer.use_bloom_policy(BloomConstructionPolicy::FpRate(0.00001));
            } else {
                segment_writer =
                    segment_writer.use_bloom_policy(BloomConstructionPolicy::BitsPerKey(0));
            }
        }

        let iter = memtable.iter().map(Ok);
        let compaction_filter = CompactionStream::new(iter, seqno_threshold);

        for item in compaction_filter {
            segment_writer.write(item?)?;
        }

        let result = self.consume_writer(segment_id, segment_writer)?;

        log::debug!("Flushed memtable {segment_id:?} in {:?}", start.elapsed());

        Ok(result)
    }

    fn register_segments(&self, segments: &[Segment]) -> crate::Result<()> {
        // NOTE: Mind lock order L -> M -> S
        log::trace!("register: Acquiring levels manifest write lock");
        let mut original_levels = self.levels.write().expect("lock is poisoned");
        log::trace!("register: Acquired levels manifest write lock");

        // NOTE: Mind lock order L -> M -> S
        log::trace!("register: Acquiring sealed memtables write lock");
        let mut sealed_memtables = self.sealed_memtables.write().expect("lock is poisoned");
        log::trace!("register: Acquired sealed memtables write lock");

        original_levels.atomic_swap(|recipe| {
            for segment in segments.iter().cloned() {
                recipe
                    .first_mut()
                    .expect("first level should exist")
                    .insert(segment);
            }
        })?;

        eprintln!("{original_levels}");

        for segment in segments {
            log::trace!("releasing sealed memtable {}", segment.id());
            sealed_memtables.remove(segment.id());
        }

        Ok(())
    }

    fn lock_active_memtable(&self) -> RwLockWriteGuard<'_, Arc<Memtable>> {
        self.active_memtable.write().expect("lock is poisoned")
    }

    fn clear_active_memtable(&self) {
        *self.active_memtable.write().expect("lock is poisoned") = Arc::new(Memtable::default());
    }

    fn set_active_memtable(&self, memtable: Memtable) {
        let mut memtable_lock = self.active_memtable.write().expect("lock is poisoned");
        *memtable_lock = Arc::new(memtable);
    }

    fn add_sealed_memtable(&self, id: MemtableId, memtable: Arc<Memtable>) {
        let mut memtable_lock = self.sealed_memtables.write().expect("lock is poisoned");
        memtable_lock.add(id, memtable);
    }

    fn compact(
        &self,
        strategy: Arc<dyn CompactionStrategy>,
        seqno_threshold: SeqNo,
    ) -> crate::Result<()> {
        // NOTE: Read lock major compaction lock
        // That way, if a major compaction is running, we cannot proceed
        // But in general, parallel (non-major) compactions can occur
        let _lock = self
            .0
            .major_compaction_lock
            .read()
            .expect("lock is poisoned");

        self.inner_compact(strategy, seqno_threshold)
    }

    fn get_next_segment_id(&self) -> SegmentId {
        self.0.get_next_segment_id()
    }

    fn tree_config(&self) -> &Config {
        &self.config
    }

    fn active_memtable_size(&self) -> u32 {
        use std::sync::atomic::Ordering::Acquire;

        self.active_memtable
            .read()
            .expect("lock is poisoned")
            .approximate_size
            .load(Acquire)
    }

    fn tree_type(&self) -> crate::TreeType {
        crate::TreeType::Standard
    }

    fn rotate_memtable(&self) -> Option<(MemtableId, Arc<Memtable>)> {
        log::trace!("rotate: acquiring active memtable write lock");
        let mut active_memtable = self.lock_active_memtable();

        log::trace!("rotate: acquiring sealed memtables write lock");
        let mut sealed_memtables = self.lock_sealed_memtables();

        if active_memtable.is_empty() {
            return None;
        }

        let yanked_memtable = std::mem::take(&mut *active_memtable);
        let yanked_memtable = yanked_memtable;

        let tmp_memtable_id = self.get_next_segment_id();
        sealed_memtables.add(tmp_memtable_id, yanked_memtable.clone());

        log::trace!("rotate: added memtable id={tmp_memtable_id} to sealed memtables");

        Some((tmp_memtable_id, yanked_memtable))
    }

    fn segment_count(&self) -> usize {
        self.levels.read().expect("lock is poisoned").len()
    }

    fn level_segment_count(&self, idx: usize) -> Option<usize> {
        self.levels
            .read()
            .expect("lock is poisoned")
            .levels
            .get(idx)
            .map(|x| x.len())
    }

    #[allow(clippy::significant_drop_tightening)]
    fn approximate_len(&self) -> usize {
        // NOTE: Mind lock order L -> M -> S
        let levels = self.levels.read().expect("lock is poisoned");
        let memtable = self.active_memtable.read().expect("lock is poisoned");
        let sealed = self.sealed_memtables.read().expect("lock is poisoned");

        let segments_item_count = levels.iter().map(|x| x.metadata.item_count).sum::<u64>();
        let memtable_count = memtable.len() as u64;
        let sealed_count = sealed.iter().map(|(_, mt)| mt.len()).sum::<usize>() as u64;

        (memtable_count + sealed_count + segments_item_count)
            .try_into()
            .expect("should not be too large")
    }

    fn disk_space(&self) -> u64 {
        let levels = self.levels.read().expect("lock is poisoned");
        levels.iter().map(|x| x.metadata.file_size).sum()
    }

    fn get_highest_memtable_seqno(&self) -> Option<SeqNo> {
        let active = self
            .active_memtable
            .read()
            .expect("lock is poisoned")
            .get_highest_seqno();

        let sealed = self
            .sealed_memtables
            .read()
            .expect("Lock is poisoned")
            .iter()
            .map(|(_, table)| table.get_highest_seqno())
            .max()
            .flatten();

        active.max(sealed)
    }

    fn get_highest_persisted_seqno(&self) -> Option<SeqNo> {
        let levels = self.levels.read().expect("lock is poisoned");
        levels
            .iter()
            .map(super::segment::Segment::get_highest_seqno)
            .max()
    }

    fn snapshot(&self, seqno: SeqNo) -> Snapshot {
        use crate::AnyTree::Standard;

        Snapshot::new(Standard(self.clone()), seqno)
    }

    fn get<K: AsRef<[u8]>>(
        &self,
        key: K,
        seqno: Option<SeqNo>,
    ) -> crate::Result<Option<UserValue>> {
        Ok(self
            .get_internal_entry(key.as_ref(), seqno)?
            .map(|x| x.value))
    }

    fn range<K: AsRef<[u8]>, R: RangeBounds<K>>(
        &self,
        range: R,
        seqno: Option<SeqNo>,
        index: Option<Arc<Memtable>>,
    ) -> Box<dyn DoubleEndedIterator<Item = crate::Result<KvPair>> + 'static> {
        Box::new(self.create_range(&range, seqno, index))
    }

    fn prefix<K: AsRef<[u8]>>(
        &self,
        prefix: K,
        seqno: Option<SeqNo>,
        index: Option<Arc<Memtable>>,
    ) -> Box<dyn DoubleEndedIterator<Item = crate::Result<KvPair>> + 'static> {
        Box::new(self.create_prefix(prefix, seqno, index))
    }

    fn insert<K: Into<UserKey>, V: Into<UserValue>>(
        &self,
        key: K,
        value: V,
        seqno: SeqNo,
    ) -> (u32, u32) {
        let value = InternalValue::from_components(key, value, seqno, ValueType::Value);
        self.append_entry(value)
    }

    fn remove<K: Into<UserKey>>(&self, key: K, seqno: SeqNo) -> (u32, u32) {
        let value = InternalValue::new_tombstone(key, seqno);
        self.append_entry(value)
    }

    fn remove_weak<K: Into<UserKey>>(&self, key: K, seqno: SeqNo) -> (u32, u32) {
        let value = InternalValue::new_weak_tombstone(key, seqno);
        self.append_entry(value)
    }
}

impl Tree {
    /// Opens an LSM-tree in the given directory.
    ///
    /// Will recover previous state if the folder was previously
    /// occupied by an LSM-tree, including the previous configuration.
    /// If not, a new tree will be initialized with the given config.
    ///
    /// After recovering a previous state, use [`Tree::set_active_memtable`]
    /// to fill the memtable with data from a write-ahead log for full durability.
    ///
    /// # Errors
    ///
    /// Returns error, if an IO error occurred.
    pub(crate) fn open(config: Config) -> crate::Result<Self> {
        use crate::file::MANIFEST_FILE;

        log::debug!("Opening LSM-tree at {:?}", config.path);

        // Check for old version
        if config.path.join("version").try_exists()? {
            return Err(crate::Error::InvalidVersion(Version::V1));
        }

        let tree = if config.path.join(MANIFEST_FILE).try_exists()? {
            Self::recover(config)
        } else {
            Self::create_new(config)
        }?;

        Ok(tree)
    }

    pub(crate) fn read_lock_active_memtable(&self) -> RwLockReadGuard<'_, Arc<Memtable>> {
        self.active_memtable.read().expect("lock is poisoned")
    }

    pub(crate) fn consume_writer(
        &self,
        segment_id: SegmentId,
        mut writer: crate::segment::writer::Writer,
    ) -> crate::Result<Option<Segment>> {
        let segment_folder = writer.opts.folder.clone();
        let segment_file_path = segment_folder.join(segment_id.to_string());

        let Some(trailer) = writer.finish()? else {
            return Ok(None);
        };

        log::debug!("Finalized segment write at {segment_folder:?}");

        let block_index =
            FullBlockIndex::from_file(&segment_file_path, &trailer.metadata, &trailer.offsets)?;
        let block_index = Arc::new(BlockIndexImpl::Full(block_index));

        let created_segment: Segment = SegmentInner {
            path: segment_file_path.to_path_buf(),

            tree_id: self.id,

            metadata: trailer.metadata,
            offsets: trailer.offsets,

            descriptor_table: self.config.descriptor_table.clone(),
            block_index,
            block_cache: self.config.block_cache.clone(),

            bloom_filter: Segment::load_bloom(&segment_file_path, trailer.offsets.bloom_ptr)?,

            is_deleted: AtomicBool::default(),
        }
        .into();

        self.config
            .descriptor_table
            .insert(segment_file_path, created_segment.global_id());

        log::debug!("Flushed segment to {segment_folder:?}");

        Ok(Some(created_segment))
    }

    /// Synchronously flushes the active memtable to a disk segment.
    ///
    /// The function may not return a result, if, during concurrent workloads, the memtable
    /// ends up being empty before the flush thread is set up.
    ///
    /// The result will contain the disk segment's path, relative to the tree's base path.
    ///
    /// # Errors
    ///
    /// Will return `Err` if an IO error occurs.
    #[doc(hidden)]
    pub fn flush_active_memtable(&self, seqno_threshold: SeqNo) -> crate::Result<Option<Segment>> {
        log::debug!("Flushing active memtable");

        let Some((segment_id, yanked_memtable)) = self.rotate_memtable() else {
            return Ok(None);
        };

        let Some(segment) = self.flush_memtable(segment_id, &yanked_memtable, seqno_threshold)?
        else {
            return Ok(None);
        };
        self.register_segments(&[segment.clone()])?;

        Ok(Some(segment))
    }

    /// Returns `true` if there are some segments that are being compacted.
    #[doc(hidden)]
    #[must_use]
    pub fn is_compacting(&self) -> bool {
        let levels = self.levels.read().expect("lock is poisoned");
        levels.is_compacting()
    }

    /// Write-locks the sealed memtables for exclusive access
    fn lock_sealed_memtables(&self) -> RwLockWriteGuard<'_, SealedMemtables> {
        self.sealed_memtables.write().expect("lock is poisoned")
    }

    // TODO: maybe not needed anyway
    /// Used for [`BlobTree`] lookup
    pub(crate) fn get_internal_entry_with_memtable(
        &self,
        memtable_lock: &Memtable,
        key: &[u8],
        seqno: Option<SeqNo>,
    ) -> crate::Result<Option<InternalValue>> {
        if let Some(entry) = memtable_lock.get(key, seqno) {
            return Ok(ignore_tombstone_value(entry));
        };

        // Now look in sealed memtables
        if let Some(entry) = self.get_internal_entry_from_sealed_memtables(key, seqno) {
            return Ok(ignore_tombstone_value(entry));
        }

        self.get_internal_entry_from_segments(key, seqno)
    }

    fn get_internal_entry_from_sealed_memtables(
        &self,
        key: &[u8],
        seqno: Option<SeqNo>,
    ) -> Option<InternalValue> {
        let memtable_lock = self.sealed_memtables.read().expect("lock is poisoned");

        for (_, memtable) in memtable_lock.iter().rev() {
            if let Some(entry) = memtable.get(key, seqno) {
                return Some(entry);
            }
        }

        None
    }

    fn get_internal_entry_from_segments(
        &self,
        key: &[u8],
        seqno: Option<SeqNo>,
    ) -> crate::Result<Option<InternalValue>> {
        // NOTE: Create key hash for hash sharing
        // https://fjall-rs.github.io/post/bloom-filter-hash-sharing/
        let key_hash = crate::bloom::BloomFilter::get_hash(key);

        let level_manifest = self.levels.read().expect("lock is poisoned");

        for level in &level_manifest.levels {
            // NOTE: Based on benchmarking, binary search is only worth it with ~4 segments
            if level.len() >= 4 {
                if let Some(level) = level.as_disjoint() {
                    if let Some(segment) = level.get_segment_containing_key(key) {
                        if let Some(item) = segment.get(key, seqno, key_hash)? {
                            return Ok(ignore_tombstone_value(item));
                        }
                    }

                    // NOTE: Go to next level
                    continue;
                }
            }

            // NOTE: Fallback to linear search
            for segment in &level.segments {
                if !segment.is_key_in_key_range(key) {
                    continue;
                }

                if let Some(item) = segment.get(key, seqno, key_hash)? {
                    return Ok(ignore_tombstone_value(item));
                }
            }
        }

        Ok(None)
    }

    #[doc(hidden)]
    pub fn get_internal_entry(
        &self,
        key: &[u8],
        seqno: Option<SeqNo>,
    ) -> crate::Result<Option<InternalValue>> {
        // TODO: consolidate memtable & sealed behind single RwLock

        let memtable_lock = self.active_memtable.read().expect("lock is poisoned");

        if let Some(entry) = memtable_lock.get(key, seqno) {
            return Ok(ignore_tombstone_value(entry));
        };

        drop(memtable_lock);

        // Now look in sealed memtables
        if let Some(entry) = self.get_internal_entry_from_sealed_memtables(key, seqno) {
            return Ok(ignore_tombstone_value(entry));
        }

        // Now look in segments... this may involve disk I/O
        self.get_internal_entry_from_segments(key, seqno)
    }

    fn inner_compact(
        &self,
        strategy: Arc<dyn CompactionStrategy>,
        seqno_threshold: SeqNo,
    ) -> crate::Result<()> {
        use crate::compaction::worker::{do_compaction, Options};

        let mut opts = Options::from_tree(self, strategy);
        opts.eviction_seqno = seqno_threshold;

        do_compaction(&opts)?;

        log::debug!("Compaction run over");

        Ok(())
    }

    #[doc(hidden)]
    #[must_use]
    pub fn create_iter(
        &self,
        seqno: Option<SeqNo>,
        ephemeral: Option<Arc<Memtable>>,
    ) -> impl DoubleEndedIterator<Item = crate::Result<KvPair>> + 'static {
        self.create_range::<UserKey, _>(&.., seqno, ephemeral)
    }

    #[doc(hidden)]
    pub fn create_internal_range<'a, K: AsRef<[u8]> + 'a, R: RangeBounds<K> + 'a>(
        &'a self,
        range: &'a R,
        seqno: Option<SeqNo>,
        ephemeral: Option<Arc<Memtable>>,
    ) -> impl DoubleEndedIterator<Item = crate::Result<InternalValue>> + 'static {
        use crate::range::{IterState, TreeIter};
        use std::ops::Bound::{self, Excluded, Included, Unbounded};

        let lo: Bound<UserKey> = match range.start_bound() {
            Included(x) => Included(x.as_ref().into()),
            Excluded(x) => Excluded(x.as_ref().into()),
            Unbounded => Unbounded,
        };

        let hi: Bound<UserKey> = match range.end_bound() {
            Included(x) => Included(x.as_ref().into()),
            Excluded(x) => Excluded(x.as_ref().into()),
            Unbounded => Unbounded,
        };

        let bounds: (Bound<UserKey>, Bound<UserKey>) = (lo, hi);

        log::trace!("range read: acquiring levels manifest read lock");
        // NOTE: Mind lock order L -> M -> S
        let levels =
            guardian::ArcRwLockReadGuardian::take(self.levels.clone()).expect("lock is poisoned");
        log::trace!("range read: acquired level manifest read lock");

        log::trace!("range read: acquiring active memtable read lock");
        let active = guardian::ArcRwLockReadGuardian::take(self.active_memtable.clone())
            .expect("lock is poisoned");
        log::trace!("range read: acquired active memtable read lock");

        log::trace!("range read: acquiring sealed memtable read lock");
        let sealed = guardian::ArcRwLockReadGuardian::take(self.sealed_memtables.clone())
            .expect("lock is poisoned");

        log::trace!("range read: acquired sealed memtable read lock");

        let iter_state = IterState {
            active: active.clone(),
            sealed: sealed.iter().map(|(_, mt)| mt.clone()).collect(),
            ephemeral,
        };

        TreeIter::create_range(iter_state, bounds, seqno, levels)
    }

    #[doc(hidden)]
    pub fn create_range<'a, K: AsRef<[u8]> + 'a, R: RangeBounds<K> + 'a>(
        &'a self,
        range: &'a R,
        seqno: Option<SeqNo>,
        ephemeral: Option<Arc<Memtable>>,
    ) -> impl DoubleEndedIterator<Item = crate::Result<KvPair>> + 'static {
        self.create_internal_range(range, seqno, ephemeral)
            .map(|item| match item {
                Ok(kv) => Ok((kv.key.user_key, kv.value)),
                Err(e) => Err(e),
            })
    }

    #[doc(hidden)]
    pub fn create_prefix<'a, K: AsRef<[u8]> + 'a>(
        &'a self,
        prefix: K,
        seqno: Option<SeqNo>,
        ephemeral: Option<Arc<Memtable>>,
    ) -> impl DoubleEndedIterator<Item = crate::Result<KvPair>> + 'static {
        use crate::range::prefix_to_range;

        let range = prefix_to_range(prefix.as_ref());
        self.create_range(&range, seqno, ephemeral)
    }

    /// Adds an item to the active memtable.
    ///
    /// Returns the added item's size and new size of the memtable.
    #[doc(hidden)]
    #[must_use]
    pub fn append_entry(&self, value: InternalValue) -> (u32, u32) {
        let memtable_lock = self.active_memtable.read().expect("lock is poisoned");
        memtable_lock.insert(value)
    }

    /// Recovers previous state, by loading the level manifest and segments.
    ///
    /// # Errors
    ///
    /// Returns error, if an IO error occurred.
    fn recover(mut config: Config) -> crate::Result<Self> {
        use crate::{file::MANIFEST_FILE, stop_signal::StopSignal};
        use inner::get_next_tree_id;

        log::info!("Recovering LSM-tree at {:?}", config.path);

        let bytes = std::fs::read(config.path.join(MANIFEST_FILE))?;
        let mut bytes = Cursor::new(bytes);
        let manifest = Manifest::decode_from(&mut bytes)?;

        if manifest.version != Version::V2 {
            return Err(crate::Error::InvalidVersion(manifest.version));
        }

        // IMPORTANT: Restore persisted config
        config.level_count = manifest.level_count;
        config.table_type = manifest.table_type;
        config.tree_type = manifest.tree_type;

        let tree_id = get_next_tree_id();

        let mut levels = Self::recover_levels(
            &config.path,
            tree_id,
            &config.block_cache,
            &config.descriptor_table,
        )?;
        levels.update_metadata();

        let highest_segment_id = levels.iter().map(Segment::id).max().unwrap_or_default();

        let inner = TreeInner {
            id: tree_id,
            segment_id_counter: Arc::new(AtomicU64::new(highest_segment_id + 1)),
            active_memtable: Arc::default(),
            sealed_memtables: Arc::default(),
            levels: Arc::new(RwLock::new(levels)),
            stop_signal: StopSignal::default(),
            config,
            major_compaction_lock: RwLock::default(),
        };

        Ok(Self(Arc::new(inner)))
    }

    /// Creates a new LSM-tree in a directory.
    fn create_new(config: Config) -> crate::Result<Self> {
        use crate::file::{fsync_directory, MANIFEST_FILE, SEGMENTS_FOLDER};
        use std::fs::{create_dir_all, File};

        let path = config.path.clone();
        log::trace!("Creating LSM-tree at {path:?}");

        create_dir_all(&path)?;

        let manifest_path = path.join(MANIFEST_FILE);
        assert!(!manifest_path.try_exists()?);

        let segment_folder_path = path.join(SEGMENTS_FOLDER);
        create_dir_all(&segment_folder_path)?;

        // NOTE: Lastly, fsync version marker, which contains the version
        // -> the LSM is fully initialized
        let mut file = File::create(manifest_path)?;
        Manifest {
            version: Version::V2,
            level_count: config.level_count,
            tree_type: config.tree_type,
            table_type: TableType::Block,
        }
        .encode_into(&mut file)?;
        file.sync_all()?;

        // IMPORTANT: fsync folders on Unix
        fsync_directory(&segment_folder_path)?;
        fsync_directory(&path)?;

        let inner = TreeInner::create_new(config)?;
        Ok(Self(Arc::new(inner)))
    }

    /// Recovers the level manifest, loading all segments from disk.
    fn recover_levels<P: AsRef<Path>>(
        tree_path: P,
        tree_id: TreeId,
        block_cache: &Arc<BlockCache>,
        descriptor_table: &Arc<FileDescriptorTable>,
    ) -> crate::Result<LevelManifest> {
        use crate::{
            file::fsync_directory,
            file::{LEVELS_MANIFEST_FILE, SEGMENTS_FOLDER},
            SegmentId,
        };

        let tree_path = tree_path.as_ref();

        let level_manifest_path = tree_path.join(LEVELS_MANIFEST_FILE);
        log::info!("Recovering manifest at {level_manifest_path:?}");

        let segment_id_map = LevelManifest::recover_ids(&level_manifest_path)?;
        let cnt = segment_id_map.len();

        log::debug!("Recovering {cnt} disk segments from {tree_path:?}");

        let progress_mod = match cnt {
            _ if cnt <= 20 => 1,
            _ if cnt <= 100 => 10,
            _ => 100,
        };

        let mut segments = vec![];

        let segment_base_folder = tree_path.join(SEGMENTS_FOLDER);

        if !segment_base_folder.try_exists()? {
            std::fs::create_dir_all(&segment_base_folder)?;
            fsync_directory(&segment_base_folder)?;
        }

        for (idx, dirent) in std::fs::read_dir(&segment_base_folder)?.enumerate() {
            let dirent = dirent?;

            let file_name = dirent.file_name();

            if file_name == ".DS_Store" {
                continue;
            }

            let segment_file_name = file_name.to_str().ok_or_else(|| {
                log::error!("invalid segment file name {file_name:?}");
                crate::Error::Unrecoverable
            })?;

            let segment_file_path = dirent.path();
            assert!(!segment_file_path.is_dir());

            if segment_file_name.starts_with("tmp_") {
                log::debug!("Deleting unfinished segment: {segment_file_path:?}",);
                std::fs::remove_file(&segment_file_path)?;
                continue;
            }

            log::debug!("Recovering segment from {segment_file_path:?}");

            let segment_id = segment_file_name.parse::<SegmentId>().map_err(|e| {
                log::error!("invalid segment file name {segment_file_name:?}: {e:?}");
                crate::Error::Unrecoverable
            })?;

            if let Some(&level_idx) = segment_id_map.get(&segment_id) {
                let segment = Segment::recover(
                    &segment_file_path,
                    tree_id,
                    block_cache.clone(),
                    descriptor_table.clone(),
                    level_idx == 0 || level_idx == 1,
                )?;

                descriptor_table.insert(&segment_file_path, segment.global_id());

                segments.push(segment);
                log::debug!("Recovered segment from {segment_file_path:?}");

                if idx % progress_mod == 0 {
                    log::debug!("Recovered {idx}/{cnt} disk segments");
                }
            } else {
                log::debug!("Deleting unfinished segment: {segment_file_path:?}",);
                std::fs::remove_file(&segment_file_path)?;
            }
        }

        if segments.len() < cnt {
            log::error!(
                "Recovered less segments than expected: {:?}",
                segment_id_map.keys(),
            );
            return Err(crate::Error::Unrecoverable);
        }

        log::debug!("Successfully recovered {} segments", segments.len());

        LevelManifest::recover(&level_manifest_path, segments)
    }
}<|MERGE_RESOLUTION|>--- conflicted
+++ resolved
@@ -26,15 +26,12 @@
     io::Cursor,
     ops::RangeBounds,
     path::Path,
-<<<<<<< HEAD
     sync::{atomic::AtomicU64, Arc, RwLock, RwLockReadGuard, RwLockWriteGuard},
     time::Instant,
-=======
     sync::{
         atomic::{AtomicBool, AtomicU64},
         Arc, RwLock, RwLockReadGuard, RwLockWriteGuard,
     },
->>>>>>> 7253fa54
 };
 
 fn ignore_tombstone_value(item: InternalValue) -> Option<InternalValue> {
@@ -58,7 +55,6 @@
 }
 
 impl AbstractTree for Tree {
-<<<<<<< HEAD
     fn bulk_ingest(&self, iter: impl Iterator<Item = (UserKey, UserValue)>) -> crate::Result<()> {
         use crate::{
             compaction::PullDown, file::SEGMENTS_FOLDER,
@@ -176,7 +172,8 @@
         log::info!("Ingested {count} items in {:?}", start.elapsed());
 
         Ok(())
-=======
+    }
+
     #[doc(hidden)]
     fn major_compact(&self, target_size: u64, seqno_threshold: SeqNo) -> crate::Result<()> {
         let strategy = Arc::new(crate::compaction::major::Strategy::new(target_size));
@@ -208,7 +205,6 @@
             // TODO: but then we also don't need the manual is_disjoint check
             first_level.segments.len()
         }
->>>>>>> 7253fa54
     }
 
     fn size_of<K: AsRef<[u8]>>(&self, key: K, seqno: Option<SeqNo>) -> crate::Result<Option<u32>> {
