// Copyright (c) 2024-present, fjall-rs
// This source code is licensed under both the Apache 2.0 and MIT License
// (found in the LICENSE-* files in the repository)

pub mod inner;

use crate::{
    coding::{Decode, Encode},
    compaction::{stream::CompactionStream, CompactionStrategy},
    config::Config,
    descriptor_table::FileDescriptorTable,
    level_manifest::LevelManifest,
    manifest::Manifest,
    memtable::Memtable,
    range::{prefix_to_range, MemtableLockGuard, TreeIter},
    segment::{
<<<<<<< HEAD
        block_index::{full_index::FullBlockIndex, BlockIndexImpl},
        meta::TableType,
        Segment,
=======
        block_index::two_level_index::TwoLevelBlockIndex, meta::TableType, Segment, SegmentInner,
>>>>>>> b3b0d3bb
    },
    stop_signal::StopSignal,
    value::InternalValue,
    version::Version,
    AbstractTree, BlockCache, KvPair, SegmentId, SeqNo, Snapshot, UserKey, UserValue, ValueType,
};
use inner::{MemtableId, SealedMemtables, TreeId, TreeInner};
use std::{
    io::Cursor,
    ops::RangeBounds,
    path::Path,
    sync::{atomic::AtomicU64, Arc, RwLock, RwLockReadGuard, RwLockWriteGuard},
};

fn ignore_tombstone_value(item: InternalValue) -> Option<InternalValue> {
    if item.is_tombstone() {
        None
    } else {
        Some(item)
    }
}

/// A log-structured merge tree (LSM-tree/LSMT)
#[derive(Clone)]
pub struct Tree(#[doc(hidden)] pub Arc<TreeInner>);

impl std::ops::Deref for Tree {
    type Target = TreeInner;

    fn deref(&self) -> &Self::Target {
        &self.0
    }
}

impl AbstractTree for Tree {
    #[cfg(feature = "bloom")]
    fn bloom_filter_size(&self) -> usize {
        self.levels
            .read()
            .expect("lock is poisoned")
            .iter()
            .map(|x| x.bloom_filter_size())
            .sum()
    }

    fn sealed_memtable_count(&self) -> usize {
        self.sealed_memtables
            .read()
            .expect("lock is poisoned")
            .len()
    }

    fn is_first_level_disjoint(&self) -> bool {
        self.levels
            .read()
            .expect("lock is poisoned")
            .levels
            .first()
            .expect("first level should exist")
            .is_disjoint
    }

    /* fn import<P: AsRef<Path>>(&self, path: P) -> crate::Result<()> {
        import_tree(path, self)
    } */

    fn verify(&self) -> crate::Result<usize> {
        // NOTE: Lock memtable to prevent any tampering with disk segments
        let _lock = self.lock_active_memtable();

        let mut sum = 0;

        let level_manifest = self.levels.read().expect("lock is poisoned");

        for level in &level_manifest.levels {
            for segment in &level.segments {
                sum += segment.verify()?;
            }
        }

        Ok(sum)
    }

    fn keys_with_seqno(
        &self,
        seqno: SeqNo,
        index: Option<Arc<Memtable>>,
    ) -> Box<dyn DoubleEndedIterator<Item = crate::Result<UserKey>> + 'static> {
        Box::new(
            self.create_iter(Some(seqno), index)
                .map(|x| x.map(|(k, _)| k)),
        )
    }

    fn values_with_seqno(
        &self,
        seqno: SeqNo,
        index: Option<Arc<Memtable>>,
    ) -> Box<dyn DoubleEndedIterator<Item = crate::Result<UserValue>> + 'static> {
        Box::new(
            self.create_iter(Some(seqno), index)
                .map(|x| x.map(|(_, v)| v)),
        )
    }

    fn keys(&self) -> Box<dyn DoubleEndedIterator<Item = crate::Result<UserKey>> + 'static> {
        Box::new(self.create_iter(None, None).map(|x| x.map(|(k, _)| k)))
    }

    fn values(&self) -> Box<dyn DoubleEndedIterator<Item = crate::Result<UserKey>> + 'static> {
        Box::new(self.create_iter(None, None).map(|x| x.map(|(_, v)| v)))
    }

    fn flush_memtable(
        &self,
        segment_id: SegmentId,
        memtable: &Arc<Memtable>,
        seqno_threshold: SeqNo,
    ) -> crate::Result<Option<Segment>> {
        use crate::{
            file::SEGMENTS_FOLDER,
            segment::writer::{Options, Writer},
        };

        let folder = self.config.path.join(SEGMENTS_FOLDER);
        log::debug!("writing segment to {folder:?}");

        let mut segment_writer = Writer::new(Options {
            segment_id,
            folder,
            data_block_size: self.config.data_block_size,
            index_block_size: self.config.index_block_size,
        })?
        .use_compression(self.config.compression);

        #[cfg(feature = "bloom")]
        {
            if self.config.bloom_bits_per_key >= 0 {
                segment_writer = segment_writer.use_bloom_policy(
                    // TODO: increase to 0.00001 when https://github.com/fjall-rs/lsm-tree/issues/63
                    // is fixed
                    crate::segment::writer::BloomConstructionPolicy::FpRate(0.0001),
                );
            }
        }

        let iter = memtable.iter().map(Ok);
        let compaction_filter = CompactionStream::new(iter, seqno_threshold);

        for item in compaction_filter {
            segment_writer.write(item?)?;
        }

        self.consume_writer(segment_id, segment_writer)
    }

    fn register_segments(&self, segments: &[Segment]) -> crate::Result<()> {
        // NOTE: Mind lock order L -> M -> S
        log::trace!("flush: acquiring levels manifest write lock");
        let mut original_levels = self.levels.write().expect("lock is poisoned");

        // NOTE: Mind lock order L -> M -> S
        log::trace!("flush: acquiring sealed memtables write lock");
        let mut sealed_memtables = self.sealed_memtables.write().expect("lock is poisoned");

        original_levels.atomic_swap(|recipe| {
            for segment in segments.iter().cloned() {
                recipe
                    .first_mut()
                    .expect("first level should exist")
                    .insert(segment);
            }
        })?;

        for segment in segments {
            log::trace!("releasing sealed memtable {}", segment.metadata.id);
            sealed_memtables.remove(segment.metadata.id);
        }

        Ok(())
    }

    fn lock_active_memtable(&self) -> RwLockWriteGuard<'_, Memtable> {
        self.active_memtable.write().expect("lock is poisoned")
    }

    fn set_active_memtable(&self, memtable: Memtable) {
        let mut memtable_lock = self.active_memtable.write().expect("lock is poisoned");
        *memtable_lock = memtable;
    }

    fn add_sealed_memtable(&self, id: MemtableId, memtable: Arc<Memtable>) {
        let mut memtable_lock = self.sealed_memtables.write().expect("lock is poisoned");
        memtable_lock.add(id, memtable);
    }

    fn compact(
        &self,
        strategy: Arc<dyn CompactionStrategy>,
        seqno_threshold: SeqNo,
    ) -> crate::Result<()> {
        use crate::compaction::worker::{do_compaction, Options};

        let mut opts = Options::from_tree(self, strategy);
        opts.eviction_seqno = seqno_threshold;
        do_compaction(&opts)?;

        log::debug!("lsm-tree: compaction run over");

        Ok(())
    }

    fn get_next_segment_id(&self) -> SegmentId {
        self.0.get_next_segment_id()
    }

    fn tree_config(&self) -> &Config {
        &self.config
    }

    fn active_memtable_size(&self) -> u32 {
        use std::sync::atomic::Ordering::Acquire;

        self.active_memtable
            .read()
            .expect("lock is poisoned")
            .approximate_size
            .load(Acquire)
    }

    fn tree_type(&self) -> crate::TreeType {
        crate::TreeType::Standard
    }

    fn rotate_memtable(&self) -> Option<(MemtableId, Arc<Memtable>)> {
        log::trace!("rotate: acquiring active memtable write lock");
        let mut active_memtable = self.lock_active_memtable();

        log::trace!("rotate: acquiring sealed memtables write lock");
        let mut sealed_memtables = self.lock_sealed_memtables();

        if active_memtable.is_empty() {
            return None;
        }

        let yanked_memtable = std::mem::take(&mut *active_memtable);
        let yanked_memtable = Arc::new(yanked_memtable);

        let tmp_memtable_id = self.get_next_segment_id();
        sealed_memtables.add(tmp_memtable_id, yanked_memtable.clone());

        log::trace!("rotate: added memtable id={tmp_memtable_id} to sealed memtables");

        Some((tmp_memtable_id, yanked_memtable))
    }

    fn segment_count(&self) -> usize {
        self.levels.read().expect("lock is poisoned").len()
    }

    fn first_level_segment_count(&self) -> usize {
        self.levels
            .read()
            .expect("lock is poisoned")
            .first_level_segment_count()
    }

    #[allow(clippy::significant_drop_tightening)]
    fn approximate_len(&self) -> usize {
        // NOTE: Mind lock order L -> M -> S
        let levels = self.levels.read().expect("lock is poisoned");
        let memtable = self.active_memtable.read().expect("lock is poisoned");
        let sealed = self.sealed_memtables.read().expect("lock is poisoned");

        let segments_item_count = levels.iter().map(|x| x.metadata.item_count).sum::<u64>();
        let memtable_count = memtable.len() as u64;
        let sealed_count = sealed.iter().map(|(_, mt)| mt.len()).sum::<usize>() as u64;

        (memtable_count + sealed_count + segments_item_count)
            .try_into()
            .expect("should not be too large")
    }

    fn disk_space(&self) -> u64 {
        let levels = self.levels.read().expect("lock is poisoned");
        levels.iter().map(|x| x.metadata.file_size).sum()
    }

    fn get_highest_memtable_seqno(&self) -> Option<SeqNo> {
        let active = self
            .active_memtable
            .read()
            .expect("lock is poisoned")
            .get_highest_seqno();

        let sealed = self
            .sealed_memtables
            .read()
            .expect("Lock is poisoned")
            .iter()
            .map(|(_, table)| table.get_highest_seqno())
            .max()
            .flatten();

        active.max(sealed)
    }

    fn get_highest_persisted_seqno(&self) -> Option<SeqNo> {
        let levels = self.levels.read().expect("lock is poisoned");
        levels
            .iter()
            .map(super::segment::Segment::get_highest_seqno)
            .max()
    }

    fn snapshot(&self, seqno: SeqNo) -> Snapshot {
        use crate::AnyTree::Standard;

        Snapshot::new(Standard(self.clone()), seqno)
    }

    fn get_with_seqno<K: AsRef<[u8]>>(
        &self,
        key: K,
        seqno: SeqNo,
    ) -> crate::Result<Option<UserValue>> {
        Ok(self
            .get_internal_entry(key, true, Some(seqno))?
            .map(|x| x.value))
    }

    fn get<K: AsRef<[u8]>>(&self, key: K) -> crate::Result<Option<UserValue>> {
        Ok(self.get_internal_entry(key, true, None)?.map(|x| x.value))
    }

    fn iter_with_seqno(
        &self,
        seqno: SeqNo,
        index: Option<Arc<Memtable>>,
    ) -> Box<dyn DoubleEndedIterator<Item = crate::Result<KvPair>> + 'static> {
        self.range_with_seqno::<UserKey, _>(.., seqno, index)
    }

    fn range_with_seqno<K: AsRef<[u8]>, R: RangeBounds<K>>(
        &self,
        range: R,
        seqno: SeqNo,
        index: Option<Arc<Memtable>>,
    ) -> Box<dyn DoubleEndedIterator<Item = crate::Result<KvPair>> + 'static> {
        Box::new(self.create_range(&range, Some(seqno), index))
    }

    fn prefix_with_seqno<K: AsRef<[u8]>>(
        &self,
        prefix: K,
        seqno: SeqNo,
        index: Option<Arc<Memtable>>,
    ) -> Box<dyn DoubleEndedIterator<Item = crate::Result<KvPair>> + 'static> {
        Box::new(self.create_prefix(prefix, Some(seqno), index))
    }

    fn range<K: AsRef<[u8]>, R: RangeBounds<K>>(
        &self,
        range: R,
    ) -> Box<dyn DoubleEndedIterator<Item = crate::Result<KvPair>> + 'static> {
        Box::new(self.create_range(&range, None, None))
    }

    fn prefix<K: AsRef<[u8]>>(
        &self,
        prefix: K,
    ) -> Box<dyn DoubleEndedIterator<Item = crate::Result<KvPair>> + 'static> {
        Box::new(self.create_prefix(prefix, None, None))
    }

    fn insert<K: AsRef<[u8]>, V: AsRef<[u8]>>(&self, key: K, value: V, seqno: SeqNo) -> (u32, u32) {
        let value =
            InternalValue::from_components(key.as_ref(), value.as_ref(), seqno, ValueType::Value);
        self.append_entry(value)
    }

    fn raw_insert_with_lock<K: AsRef<[u8]>, V: AsRef<[u8]>>(
        &self,
        lock: &RwLockWriteGuard<'_, Memtable>,
        key: K,
        value: V,
        seqno: SeqNo,
        r#type: ValueType,
    ) -> (u32, u32) {
        let value = InternalValue::from_components(key.as_ref(), value.as_ref(), seqno, r#type);
        lock.insert(value)
    }

    fn remove<K: AsRef<[u8]>>(&self, key: K, seqno: SeqNo) -> (u32, u32) {
        let value = InternalValue::new_tombstone(key.as_ref(), seqno);
        self.append_entry(value)
    }

    fn remove_weak<K: AsRef<[u8]>>(&self, key: K, seqno: SeqNo) -> (u32, u32) {
        let value = InternalValue::new_weak_tombstone(key.as_ref(), seqno);
        self.append_entry(value)
    }
}

impl Tree {
    /// Opens an LSM-tree in the given directory.
    ///
    /// Will recover previous state if the folder was previously
    /// occupied by an LSM-tree, including the previous configuration.
    /// If not, a new tree will be initialized with the given config.
    ///
    /// After recovering a previous state, use [`Tree::set_active_memtable`]
    /// to fill the memtable with data from a write-ahead log for full durability.
    ///
    /// # Errors
    ///
    /// Returns error, if an IO error occurred.
    pub(crate) fn open(config: Config) -> crate::Result<Self> {
        use crate::file::MANIFEST_FILE;

        log::debug!("Opening LSM-tree at {:?}", config.path);

        // Check for old version
        if config.path.join("version").try_exists()? {
            return Err(crate::Error::InvalidVersion(Version::V1));
        }

        let tree = if config.path.join(MANIFEST_FILE).try_exists()? {
            Self::recover(config)
        } else {
            Self::create_new(config)
        }?;

        Ok(tree)
    }

    pub(crate) fn read_lock_active_memtable(&self) -> RwLockReadGuard<'_, Memtable> {
        self.active_memtable.read().expect("lock is poisoned")
    }

    // TODO: Expose as public function, however:
    // TODO: Right now this is somewhat unsafe to expose as
    // major compaction needs ALL segments, right now it just takes as many
    // as it can, which may make the LSM inconsistent.
    // TODO: There should also be a function to partially compact levels and individual segments

    /// Performs major compaction, blocking the caller until it's done.
    ///
    /// # Errors
    ///
    /// Will return `Err` if an IO error occurs.
    #[doc(hidden)]
    pub fn major_compact(&self, target_size: u64, seqno_threshold: SeqNo) -> crate::Result<()> {
        log::info!("Starting major compaction");
        let strategy = Arc::new(crate::compaction::major::Strategy::new(target_size));
        self.compact(strategy, seqno_threshold)
    }

    pub(crate) fn consume_writer(
        &self,
        segment_id: SegmentId,
        mut writer: crate::segment::writer::Writer,
    ) -> crate::Result<Option<Segment>> {
        let segment_folder = writer.opts.folder.clone();
        let segment_file_path = segment_folder.join(segment_id.to_string());

        let Some(trailer) = writer.finish()? else {
            return Ok(None);
        };

        log::debug!("Finalized segment write at {segment_folder:?}");

        let block_index =
            FullBlockIndex::from_file(&segment_file_path, &trailer.metadata, &trailer.offsets)?;
        let block_index = Arc::new(BlockIndexImpl::Full(block_index));

        #[cfg(feature = "bloom")]
        let bloom_ptr = trailer.offsets.bloom_ptr;

        let created_segment: Segment = SegmentInner {
            tree_id: self.id,

            metadata: trailer.metadata,
            offsets: trailer.offsets,

            descriptor_table: self.config.descriptor_table.clone(),
            block_index,
            block_cache: self.config.block_cache.clone(),

            #[cfg(feature = "bloom")]
            bloom_filter: Segment::load_bloom(&segment_file_path, bloom_ptr)?,
        }
        .into();

        self.config.descriptor_table.insert(
            segment_file_path,
            (self.id, created_segment.metadata.id).into(),
        );

        log::debug!("Flushed segment to {segment_folder:?}");

        Ok(Some(created_segment))
    }

    /// Synchronously flushes the active memtable to a disk segment.
    ///
    /// The function may not return a result, if, during concurrent workloads, the memtable
    /// ends up being empty before the flush thread is set up.
    ///
    /// The result will contain the disk segment's path, relative to the tree's base path.
    ///
    /// # Errors
    ///
    /// Will return `Err` if an IO error occurs.
    #[doc(hidden)]
    pub fn flush_active_memtable(&self, seqno_threshold: SeqNo) -> crate::Result<Option<Segment>> {
        log::debug!("flush: flushing active memtable");

        let Some((segment_id, yanked_memtable)) = self.rotate_memtable() else {
            return Ok(None);
        };

        let Some(segment) = self.flush_memtable(segment_id, &yanked_memtable, seqno_threshold)?
        else {
            return Ok(None);
        };
        self.register_segments(&[segment.clone()])?;

        Ok(Some(segment))
    }

    /// Returns `true` if there are some segments that are being compacted.
    #[doc(hidden)]
    #[must_use]
    pub fn is_compacting(&self) -> bool {
        let levels = self.levels.read().expect("lock is poisoned");
        levels.is_compacting()
    }

    /// Write-locks the sealed memtables for exclusive access
    fn lock_sealed_memtables(&self) -> RwLockWriteGuard<'_, SealedMemtables> {
        self.sealed_memtables.write().expect("lock is poisoned")
    }

    /// Used for [`BlobTree`] lookup
    pub(crate) fn get_internal_entry_with_lock<K: AsRef<[u8]>>(
        &self,
        memtable_lock: &RwLockWriteGuard<'_, Memtable>,
        key: K,
        evict_tombstone: bool,
        seqno: Option<SeqNo>,
    ) -> crate::Result<Option<InternalValue>> {
        if let Some(entry) = memtable_lock.get(&key, seqno) {
            if evict_tombstone {
                return Ok(ignore_tombstone_value(entry));
            }
            return Ok(Some(entry));
        };

        // Now look in sealed memtables
        if let Some(entry) = self.get_internal_entry_from_sealed_memtables(&key, seqno) {
            if evict_tombstone {
                return Ok(ignore_tombstone_value(entry));
            }
            return Ok(Some(entry));
        }

        self.get_internal_entry_from_segments(key, evict_tombstone, seqno)
    }

    fn get_internal_entry_from_sealed_memtables<K: AsRef<[u8]>>(
        &self,
        key: K,
        seqno: Option<SeqNo>,
    ) -> Option<InternalValue> {
        let memtable_lock = self.sealed_memtables.read().expect("lock is poisoned");

        for (_, memtable) in memtable_lock.iter().rev() {
            if let Some(entry) = memtable.get(&key, seqno) {
                return Some(entry);
            }
        }

        None
    }

    fn get_internal_entry_from_segments<K: AsRef<[u8]>>(
        &self,
        key: K,
        evict_tombstone: bool, // TODO: remove?, just always true
        seqno: Option<SeqNo>,
    ) -> crate::Result<Option<InternalValue>> {
        // NOTE: Create key hash for hash sharing
        // https://fjall-rs.github.io/post/bloom-filter-hash-sharing/
        #[cfg(feature = "bloom")]
        let key_hash = crate::bloom::BloomFilter::get_hash(key.as_ref());

        let level_manifest = self.levels.read().expect("lock is poisoned");

        for level in &level_manifest.levels {
            // NOTE: Based on benchmarking, binary search is only worth it with ~4 segments
            if level.len() >= 4 {
                if let Some(level) = level.as_disjoint() {
                    // TODO: unit test in disjoint level:
                    // [a:5, a:4] [a:3, b:5]
                    // ^
                    // snapshot read a:3!!!
                    // ^
                    // level will probably not be recognized as disjoint because
                    // it technically isn't
                    // but multiwriter *could* write a level like that... (right now)

                    if let Some(segment) = level.get_segment_containing_key(&key) {
                        #[cfg(not(feature = "bloom"))]
                        let maybe_item = segment.get(&key, seqno)?;
                        #[cfg(feature = "bloom")]
                        let maybe_item = segment.get_with_hash(&key, seqno, key_hash)?;

                        if let Some(item) = maybe_item {
                            if evict_tombstone {
                                return Ok(ignore_tombstone_value(item));
                            }
                            return Ok(Some(item));
                        }
                    }

                    // NOTE: Go to next level
                    continue;
                }
            }

            // NOTE: Fallback to linear search
            for segment in &level.segments {
                #[cfg(not(feature = "bloom"))]
                let maybe_item = segment.get(&key, seqno)?;
                #[cfg(feature = "bloom")]
                let maybe_item = segment.get_with_hash(&key, seqno, key_hash)?;

                if let Some(item) = maybe_item {
                    if evict_tombstone {
                        return Ok(ignore_tombstone_value(item));
                    }
                    return Ok(Some(item));
                }
            }
        }

        Ok(None)
    }

    #[doc(hidden)]
    pub fn get_internal_entry<K: AsRef<[u8]>>(
        &self,
        key: K,
        evict_tombstone: bool, // TODO: remove?, just always true
        seqno: Option<SeqNo>,
    ) -> crate::Result<Option<InternalValue>> {
        // TODO: consolidate memtable & sealed behind single RwLock

        let memtable_lock = self.active_memtable.read().expect("lock is poisoned");

        if let Some(entry) = memtable_lock.get(&key, seqno) {
            if evict_tombstone {
                return Ok(ignore_tombstone_value(entry));
            }
            return Ok(Some(entry));
        };

        drop(memtable_lock);

        // Now look in sealed memtables
        if let Some(entry) = self.get_internal_entry_from_sealed_memtables(&key, seqno) {
            if evict_tombstone {
                return Ok(ignore_tombstone_value(entry));
            }
            return Ok(Some(entry));
        }

        // Now look in segments... this may involve disk I/O
        self.get_internal_entry_from_segments(key, evict_tombstone, seqno)
    }

    #[doc(hidden)]
    #[must_use]
    pub fn create_iter(
        &self,
        seqno: Option<SeqNo>,
        ephemeral: Option<Arc<Memtable>>,
    ) -> impl DoubleEndedIterator<Item = crate::Result<KvPair>> + 'static {
        self.create_range::<UserKey, _>(&.., seqno, ephemeral)
    }

    #[doc(hidden)]
    pub fn create_internal_range<'a, K: AsRef<[u8]> + 'a, R: RangeBounds<K> + 'a>(
        &'a self,
        range: &'a R,
        seqno: Option<SeqNo>,
        ephemeral: Option<Arc<Memtable>>,
    ) -> impl DoubleEndedIterator<Item = crate::Result<InternalValue>> + 'static {
        use std::ops::Bound::{self, Excluded, Included, Unbounded};

        let lo: Bound<UserKey> = match range.start_bound() {
            Included(x) => Included(x.as_ref().into()),
            Excluded(x) => Excluded(x.as_ref().into()),
            Unbounded => Unbounded,
        };

        let hi: Bound<UserKey> = match range.end_bound() {
            Included(x) => Included(x.as_ref().into()),
            Excluded(x) => Excluded(x.as_ref().into()),
            Unbounded => Unbounded,
        };

        let bounds: (Bound<UserKey>, Bound<UserKey>) = (lo, hi);

        // NOTE: Mind lock order L -> M -> S
        let level_manifest_lock =
            guardian::ArcRwLockReadGuardian::take(self.levels.clone()).expect("lock is poisoned");

        let active = guardian::ArcRwLockReadGuardian::take(self.active_memtable.clone())
            .expect("lock is poisoned");

        let sealed = guardian::ArcRwLockReadGuardian::take(self.sealed_memtables.clone())
            .expect("lock is poisoned");

        TreeIter::create_range(
            MemtableLockGuard {
                active,
                sealed,
                ephemeral,
            },
            bounds,
            seqno,
            level_manifest_lock,
        )
    }

    #[doc(hidden)]
    pub fn create_range<'a, K: AsRef<[u8]> + 'a, R: RangeBounds<K> + 'a>(
        &'a self,
        range: &'a R,
        seqno: Option<SeqNo>,
        ephemeral: Option<Arc<Memtable>>,
    ) -> impl DoubleEndedIterator<Item = crate::Result<KvPair>> + 'static {
        self.create_internal_range(range, seqno, ephemeral)
            .map(|item| match item {
                Ok(kv) => Ok((kv.key.user_key, kv.value)),
                Err(e) => Err(e),
            })
    }

    #[doc(hidden)]
    pub fn create_prefix<'a, K: AsRef<[u8]> + 'a>(
        &'a self,
        prefix: K,
        seqno: Option<SeqNo>,
        ephemeral: Option<Arc<Memtable>>,
    ) -> impl DoubleEndedIterator<Item = crate::Result<KvPair>> + 'static {
        let range = prefix_to_range(prefix.as_ref());
        self.create_range(&range, seqno, ephemeral)
    }

    /// Adds an item to the active memtable.
    ///
    /// Returns the added item's size and new size of the memtable.
    #[doc(hidden)]
    #[must_use]
    pub fn append_entry(&self, value: InternalValue) -> (u32, u32) {
        let memtable_lock = self.active_memtable.read().expect("lock is poisoned");
        memtable_lock.insert(value)
    }

    /// Recovers previous state, by loading the level manifest and segments.
    ///
    /// # Errors
    ///
    /// Returns error, if an IO error occurred.
    fn recover(mut config: Config) -> crate::Result<Self> {
        use crate::file::MANIFEST_FILE;
        use inner::get_next_tree_id;

        log::info!("Recovering LSM-tree at {:?}", config.path);

        let bytes = std::fs::read(config.path.join(MANIFEST_FILE))?;
        let mut bytes = Cursor::new(bytes);
        let manifest = Manifest::decode_from(&mut bytes)?;

        if manifest.version != Version::V2 {
            return Err(crate::Error::InvalidVersion(manifest.version));
        }

        // IMPORTANT: Restore persisted config
        config.level_count = manifest.level_count;
        config.table_type = manifest.table_type;
        config.tree_type = manifest.tree_type;

        let tree_id = get_next_tree_id();

        let mut levels = Self::recover_levels(
            &config.path,
            tree_id,
            &config.block_cache,
            &config.descriptor_table,
        )?;
        levels.sort_levels();

        let highest_segment_id = levels
            .iter()
            .map(|x| x.metadata.id)
            .max()
            .unwrap_or_default();

        let inner = TreeInner {
            id: tree_id,
            segment_id_counter: Arc::new(AtomicU64::new(highest_segment_id + 1)),
            active_memtable: Arc::default(),
            sealed_memtables: Arc::default(),
            levels: Arc::new(RwLock::new(levels)),
            stop_signal: StopSignal::default(),
            config,
        };

        Ok(Self(Arc::new(inner)))
    }

    /// Creates a new LSM-tree in a directory.
    fn create_new(config: Config) -> crate::Result<Self> {
        use crate::file::{fsync_directory, MANIFEST_FILE, SEGMENTS_FOLDER};
        use std::fs::{create_dir_all, File};

        let path = config.path.clone();
        log::trace!("Creating LSM-tree at {path:?}");

        create_dir_all(&path)?;

        let manifest_path = path.join(MANIFEST_FILE);
        assert!(!manifest_path.try_exists()?);

        let segment_folder_path = path.join(SEGMENTS_FOLDER);
        create_dir_all(&segment_folder_path)?;

        // NOTE: Lastly, fsync version marker, which contains the version
        // -> the LSM is fully initialized
        let mut file = File::create(manifest_path)?;
        Manifest {
            version: Version::V2,
            level_count: config.level_count,
            tree_type: config.tree_type,
            table_type: TableType::Block,
        }
        .encode_into(&mut file)?;
        file.sync_all()?;

        // IMPORTANT: fsync folders on Unix
        fsync_directory(&segment_folder_path)?;
        fsync_directory(&path)?;

        let inner = TreeInner::create_new(config)?;
        Ok(Self(Arc::new(inner)))
    }

    /// Recovers the level manifest, loading all segments from disk.
    fn recover_levels<P: AsRef<Path>>(
        tree_path: P,
        tree_id: TreeId,
        block_cache: &Arc<BlockCache>,
        descriptor_table: &Arc<FileDescriptorTable>,
    ) -> crate::Result<LevelManifest> {
        use crate::{
            file::fsync_directory,
            file::{LEVELS_MANIFEST_FILE, SEGMENTS_FOLDER},
            SegmentId,
        };

        let tree_path = tree_path.as_ref();

        log::info!("Recovering LSM-tree at {tree_path:?}");

        let level_manifest_path = tree_path.join(LEVELS_MANIFEST_FILE);

        let segment_ids_to_recover = LevelManifest::recover_ids(&level_manifest_path)?;
        let cnt = segment_ids_to_recover.len();

        log::debug!("Recovering {cnt} disk segments from {tree_path:?}");

        let progress_mod = match cnt {
            _ if cnt <= 20 => 1,
            _ if cnt <= 100 => 10,
            _ => 100,
        };

        let mut segments = vec![];

        let segment_base_folder = tree_path.join(SEGMENTS_FOLDER);

        if !segment_base_folder.try_exists()? {
            std::fs::create_dir_all(&segment_base_folder)?;
            fsync_directory(&segment_base_folder)?;
        }

        for (idx, dirent) in std::fs::read_dir(&segment_base_folder)?.enumerate() {
            let dirent = dirent?;

            let file_name = dirent.file_name();

            let segment_file_name = file_name.to_str().ok_or_else(|| {
                log::error!("invalid segment file name {file_name:?}");
                crate::Error::Unrecoverable
            })?;

            let segment_file_path = dirent.path();
            assert!(!segment_file_path.is_dir());

            if segment_file_name.starts_with("tmp_") {
                log::debug!("Deleting unfinished segment: {segment_file_path:?}",);
                std::fs::remove_file(&segment_file_path)?;
                continue;
            }

            log::debug!("Recovering segment from {segment_file_path:?}");

            let segment_id = segment_file_name.parse::<SegmentId>().map_err(|e| {
                log::error!("invalid segment file name {segment_file_name:?}: {e:?}");
                crate::Error::Unrecoverable
            })?;

            if segment_ids_to_recover.contains(&segment_id) {
                let segment = Segment::recover(
                    &segment_file_path,
                    tree_id,
                    block_cache.clone(),
                    descriptor_table.clone(),
                )?;

                descriptor_table.insert(&segment_file_path, (tree_id, segment.metadata.id).into());

                segments.push(segment);
                log::debug!("Recovered segment from {segment_file_path:?}");

                if idx % progress_mod == 0 {
                    log::debug!("Recovered {idx}/{cnt} disk segments");
                }
            } else {
                log::debug!("Deleting unfinished segment: {segment_file_path:?}",);
                std::fs::remove_file(&segment_file_path)?;
            }
        }

        if segments.len() < segment_ids_to_recover.len() {
            log::error!("Recovered less segments than expected: {segment_ids_to_recover:?}");
            return Err(crate::Error::Unrecoverable);
        }

        log::debug!("Successfully recovered {} segments", segments.len());

        LevelManifest::recover(&level_manifest_path, segments)
    }
}<|MERGE_RESOLUTION|>--- conflicted
+++ resolved
@@ -14,13 +14,9 @@
     memtable::Memtable,
     range::{prefix_to_range, MemtableLockGuard, TreeIter},
     segment::{
-<<<<<<< HEAD
         block_index::{full_index::FullBlockIndex, BlockIndexImpl},
         meta::TableType,
-        Segment,
-=======
-        block_index::two_level_index::TwoLevelBlockIndex, meta::TableType, Segment, SegmentInner,
->>>>>>> b3b0d3bb
+        Segment, SegmentInner,
     },
     stop_signal::StopSignal,
     value::InternalValue,
