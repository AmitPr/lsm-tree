--- conflicted
+++ resolved
@@ -11,15 +11,11 @@
 use crate::{config::Config, levels::LevelManifest, segment::meta::SegmentId};
 
 pub use fifo::Strategy as Fifo;
-<<<<<<< HEAD
 pub use leveled::Strategy as Leveled;
-=======
-pub use levelled::Strategy as Levelled;
->>>>>>> 02c71485
 pub use tiered::Strategy as SizeTiered;
 
-/// Alias for `Levelled`
-pub type Leveled = Levelled;
+/// Alias for `Leveled`
+pub type Levelled = Leveled;
 
 #[doc(hidden)]
 pub use pulldown::Strategy as PullDown;
