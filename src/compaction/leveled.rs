// Copyright (c) 2024-present, fjall-rs
// This source code is licensed under both the Apache 2.0 and MIT License
// (found in the LICENSE-* files in the repository)

use super::{Choice, CompactionStrategy, Input as CompactionInput};
use crate::{
    config::Config,
    key_range::KeyRange,
    level_manifest::{level::Level, LevelManifest},
    segment::Segment,
    HashSet, SegmentId,
};
use std::sync::Arc;

/// Levelled compaction strategy (LCS)
///
/// If a level reaches some threshold size, parts of it are merged into overlapping segments in the next level.
///
/// Each level Ln for n >= 1 can have up to ratio^n segments.
///
/// LCS suffers from comparatively high write amplification, but has decent read & space amplification.
///
/// LCS is the recommended compaction strategy to use.
///
/// More info here: <https://fjall-rs.github.io/post/lsm-leveling/>
#[derive(Clone)]
pub struct Strategy {
    /// When the number of segments in L0 reaches this threshold,
    /// they are merged into L1
    ///
    /// Default = 4
    ///
    /// Same as `level0_file_num_compaction_trigger` in `RocksDB`
    pub l0_threshold: u8,

    /// Target segment size (compressed)
    ///
    /// Default = 64 MiB
    ///
    /// Same as `target_file_size_base` in `RocksDB`
    pub target_size: u32,

    /// Size ratio between levels of the LSM tree (a.k.a fanout, growth rate)
    ///
    /// This is the exponential growth of the from one.
    /// level to the next
    ///
    /// A level target size is: max_memtable_size * level_ratio.pow(#level + 1)
    #[allow(clippy::doc_markdown)]
    pub level_ratio: u8,
}

impl Default for Strategy {
    fn default() -> Self {
        Self {
            l0_threshold: 4,
            target_size: 64 * 1_024 * 1_024,
            level_ratio: 8, // TODO: benchmark vs 10
        }
    }
}

fn aggregate_key_range(segments: &[Arc<Segment>]) -> KeyRange {
    KeyRange::aggregate(segments.iter().map(|x| &x.metadata.key_range))
}

fn desired_level_size_in_bytes(level_idx: u8, ratio: u8, target_size: u32) -> usize {
    (ratio as usize).pow(u32::from(level_idx)) * (target_size as usize)
}

fn pick_minimal_overlap(
    curr_level: &Level,
    next_level: &Level,
    overshoot: u64,
) -> (HashSet<SegmentId>, bool) {
    let mut choices = vec![];

    for size in 1..=curr_level.len() {
        let windows = curr_level.windows(size);

        for window in windows {
            let size_sum = window.iter().map(|x| x.metadata.file_size).sum::<u64>();

            if size_sum >= overshoot {
                // NOTE: Consider this window

                let mut segment_ids: HashSet<SegmentId> =
                    window.iter().map(|x| x.metadata.id).collect();

                // Get overlapping segments in next level
                let key_range = aggregate_key_range(window);

                let next_level_overlapping_segments: Vec<_> = next_level
                    .overlapping_segments(&key_range)
                    .cloned()
                    .collect();

                // Get overlapping segments in same level
                let key_range = aggregate_key_range(&next_level_overlapping_segments);

                let curr_level_overlapping_segment_ids: Vec<_> = curr_level
                    .overlapping_segments(&key_range)
                    .filter(|x| !segment_ids.contains(&x.metadata.id))
                    .collect();

                // Calculate effort
                let size_next_level = next_level_overlapping_segments
                    .iter()
                    .map(|x| x.metadata.file_size)
                    .sum::<u64>();

                let size_curr_level = curr_level_overlapping_segment_ids
                    .iter()
                    .map(|x| x.metadata.file_size)
                    .sum::<u64>();

                let effort = size_sum + size_next_level + size_curr_level;

                segment_ids.extend(
                    next_level_overlapping_segments
                        .iter()
                        .map(|x| x.metadata.id),
                );

                segment_ids.extend(
                    curr_level_overlapping_segment_ids
                        .iter()
                        .map(|x| x.metadata.id),
                );

                // TODO: need to calculate write_amp and choose minimum write_amp instead
                //
                // consider the segments in La = A to be the ones in the window
                // and the segments in La+1 B to be the ones that overlap
                // and r = A / B
                // we want to avoid compactions that have a low ratio r
                // because that means we don't clear out a lot of segments in La
                // but have to rewrite a lot of segments in La+1
                //
                // ultimately, we want the highest ratio
                // to maximize the amount of segments we are getting rid of in La
                // for the least amount of effort
                choices.push((
                    effort,
                    segment_ids,
                    next_level_overlapping_segments.is_empty(),
                ));
            }
        }
    }

    let minimum_effort_choice = choices.into_iter().min_by(|a, b| a.0.cmp(&b.0));
    let (_, set, can_trivial_move) = minimum_effort_choice.expect("should exist");

    (set, can_trivial_move)
}

impl CompactionStrategy for Strategy {
    #[allow(clippy::too_many_lines)]
    fn choose(&self, levels: &LevelManifest, _: &Config) -> Choice {
        let resolved_view = levels.resolved_view();

        // If there are any levels that already have a compactor working on it
        // we can't touch those, because that could cause a race condition
        // violating the leveled compaction invariance of having a single sorted
        // run per level
        //
        // TODO: However, this can probably improved by checking two compaction
        // workers just don't cross key ranges
        let busy_levels = levels.busy_levels();

        for (curr_level_index, level) in resolved_view
            .iter()
            .enumerate()
            .skip(1)
            .take(resolved_view.len() - 2)
            .rev()
        {
            // NOTE: Level count is 255 max
            #[allow(clippy::cast_possible_truncation)]
            let curr_level_index = curr_level_index as u8;

            let next_level_index = curr_level_index + 1;

            if level.is_empty() {
                continue;
            }

            if busy_levels.contains(&curr_level_index) || busy_levels.contains(&next_level_index) {
                continue;
            }

            let desired_bytes =
                desired_level_size_in_bytes(curr_level_index, self.level_ratio, self.target_size);

            let overshoot = level.size().saturating_sub(desired_bytes as u64);

            if overshoot > 0 {
                let Some(next_level) = &resolved_view.get(next_level_index as usize) else {
                    break;
                };

                let (segment_ids, can_trivial_move) =
                    pick_minimal_overlap(level, next_level, overshoot);

                let choice = CompactionInput {
                    segment_ids: {
                        let mut v = segment_ids.into_iter().collect::<Vec<_>>();
                        v.sort_unstable();
                        v
                    },
                    dest_level: next_level_index,
                    target_size: u64::from(self.target_size),
                };

                // TODO: eventually, this should happen lazily
                // if a segment file lives for very long, it should get rewritten
                // Rocks, by default, rewrites files that are 1 month or older
                //
                // TODO: 3.0.0 configuration?
                // NOTE: We purposefully not trivially move segments
                // if we go from L1 to L2
                // https://github.com/fjall-rs/lsm-tree/issues/63
                let goes_into_cold_storage = next_level_index == 2;

                if goes_into_cold_storage {
                    return Choice::Merge(choice);
                }

<<<<<<< HEAD
                if next_level_overlapping_segment_ids.is_empty() && level.is_disjoint {
=======
                if can_trivial_move && level.is_disjoint {
>>>>>>> 9154c8ff
                    return Choice::Move(choice);
                }
                return Choice::Merge(choice);
            }
        }

        {
            let Some(first_level) = resolved_view.first() else {
                return Choice::DoNothing;
            };

            if first_level.len() >= self.l0_threshold.into() && !busy_levels.contains(&0) {
                let first_level_size = first_level.size();

                // NOTE: Special handling for disjoint workloads
                if levels.is_disjoint() {
                    if first_level_size < self.target_size.into() {
                        // TODO: also do this in non-disjoint workloads
                        // -> intra-L0 compaction

                        // NOTE: Force a merge into L0 itself
                        // ...we seem to have *very* small flushes
                        return if first_level.len() >= 32 {
                            Choice::Merge(CompactionInput {
                                dest_level: 0,
                                segment_ids: first_level.list_ids(),
                                // NOTE: Allow a bit of overshooting
                                target_size: ((self.target_size as f32) * 1.1) as u64,
                            })
                        } else {
                            Choice::DoNothing
                        };
                    }

                    return Choice::Merge(CompactionInput {
                        dest_level: 1,
                        segment_ids: first_level.list_ids(),
                        target_size: ((self.target_size as f32) * 1.1) as u64,
                    });
                }

<<<<<<< HEAD
                /* let l0_threshold_size = (self.l0_threshold as u32) * self.target_size;

                if (first_level_size as f32) < (l0_threshold_size as f32) * 0.66 {
                    // NOTE: We reached the threshold, but L0 is still very small
                    // meaning we have very small segments, so do intra-L0 compaction
                    return Choice::Merge(CompactionInput {
                        dest_level: 0,
                        segment_ids: first_level.list_ids(),
                        // NOTE: Allow a bit of overshooting
                        target_size: self.target_size.into(),
                    });
                } */

                if !busy_levels.contains(&1) {
                    let mut level = first_level.clone();
                    level.sort_by_key_range();

                    let Some(next_level) = &resolved_view.get(1) else {
                        return Choice::DoNothing;
                    };

                    let mut segment_ids: Vec<u64> =
                        level.iter().map(|x| x.metadata.id).collect::<Vec<_>>();

                    // Get overlapping segments in next level
                    let key_range = aggregate_key_range(&level);

=======
                if first_level_size < self.target_size.into() {
                    // NOTE: We reached the threshold, but L0 is still very small
                    // meaning we have very small segments, so do intra-L0 compaction
                    return Choice::Merge(CompactionInput {
                        dest_level: 0,
                        segment_ids: first_level.list_ids(),
                        // NOTE: Allow a bit of overshooting
                        target_size: self.target_size.into(),
                    });
                }

                if !busy_levels.contains(&1) {
                    let mut level = first_level.clone();
                    level.sort_by_key_range();

                    let Some(next_level) = &resolved_view.get(1) else {
                        return Choice::DoNothing;
                    };

                    let mut segment_ids: Vec<u64> =
                        level.iter().map(|x| x.metadata.id).collect::<Vec<_>>();

                    // Get overlapping segments in next level
                    let key_range = aggregate_key_range(&level);

>>>>>>> 9154c8ff
                    let next_level_overlapping_segment_ids: Vec<_> = next_level
                        .overlapping_segments(&key_range)
                        .map(|x| x.metadata.id)
                        .collect();

                    segment_ids.extend(&next_level_overlapping_segment_ids);

                    let choice = CompactionInput {
                        segment_ids,
                        dest_level: 1,
                        target_size: u64::from(self.target_size),
                    };

                    if next_level_overlapping_segment_ids.is_empty() && level.is_disjoint {
                        return Choice::Move(choice);
                    }
                    return Choice::Merge(choice);
                }
            }
        }

        Choice::DoNothing
    }
}

#[cfg(test)]
mod tests {
    use super::{Choice, Strategy};
    use crate::{
        block_cache::BlockCache,
        compaction::{CompactionStrategy, Input as CompactionInput},
        descriptor_table::FileDescriptorTable,
        key_range::KeyRange,
        level_manifest::LevelManifest,
        segment::{
            block_index::two_level_index::TwoLevelBlockIndex,
            file_offsets::FileOffsets,
            meta::{Metadata, SegmentId},
            value_block::BlockOffset,
            Segment,
        },
        time::unix_timestamp,
        Config,
    };
    use std::{path::Path, sync::Arc};
    use test_log::test;

    #[cfg(feature = "bloom")]
    use crate::bloom::BloomFilter;

    fn string_key_range(a: &str, b: &str) -> KeyRange {
        KeyRange::new((a.as_bytes().into(), b.as_bytes().into()))
    }

    #[allow(
        clippy::expect_used,
        clippy::cast_possible_truncation,
        clippy::cast_sign_loss
    )]
    fn fixture_segment(
        id: SegmentId,
        key_range: KeyRange,
        size: u64,
        tombstone_ratio: f32,
    ) -> Arc<Segment> {
        let block_cache = Arc::new(BlockCache::with_capacity_bytes(10 * 1_024 * 1_024));

        Arc::new(Segment {
            tree_id: 0,
            descriptor_table: Arc::new(FileDescriptorTable::new(512, 1)),
            block_index: Arc::new(TwoLevelBlockIndex::new((0, id).into(), block_cache.clone())),

            offsets: FileOffsets {
                bloom_ptr: BlockOffset(0),
                range_filter_ptr: BlockOffset(0),
                index_block_ptr: BlockOffset(0),
                metadata_ptr: BlockOffset(0),
                range_tombstones_ptr: BlockOffset(0),
                tli_ptr: BlockOffset(0),
                pfx_ptr: BlockOffset(0),
            },

            metadata: Metadata {
                data_block_count: 0,
                index_block_count: 0,
                data_block_size: 4_096,
                index_block_size: 4_096,
                created_at: unix_timestamp().as_nanos(),
                id,
                file_size: size,
                compression: crate::segment::meta::CompressionType::None,
                table_type: crate::segment::meta::TableType::Block,
                item_count: 1_000_000,
                key_count: 0,
                key_range,
                tombstone_count: (1_000_000.0 * tombstone_ratio) as u64,
                range_tombstone_count: 0,
                uncompressed_size: 0,
                seqnos: (0, 0),
            },
            block_cache,

            #[cfg(feature = "bloom")]
            bloom_filter: BloomFilter::with_fp_rate(1, 0.1),
        })
    }

    #[allow(clippy::expect_used)]
    fn build_levels(
        path: &Path,
        recipe: Vec<Vec<(SegmentId, &str, &str, u64)>>,
    ) -> crate::Result<LevelManifest> {
        let mut levels = LevelManifest::create_new(
            recipe.len().try_into().expect("oopsie"),
            path.join("levels"),
        )?;

        for (idx, level) in recipe.into_iter().enumerate() {
            for (id, min, max, size_mib) in level {
                levels.insert_into_level(
                    idx.try_into().expect("oopsie"),
                    fixture_segment(
                        id,
                        string_key_range(min, max),
                        size_mib * 1_024 * 1_024,
                        0.0,
                    ),
                );
            }
        }

        Ok(levels)
    }

    #[test]
    fn leveled_empty_levels() -> crate::Result<()> {
        let tempdir = tempfile::tempdir()?;
        let compactor = Strategy::default();

        #[rustfmt::skip]
        let levels = build_levels(tempdir.path(), vec![
            vec![],
            vec![],
            vec![],
            vec![],
        ])?;

        assert_eq!(
            compactor.choose(&levels, &Config::default()),
            Choice::DoNothing
        );

        Ok(())
    }

    #[test]
    fn leveled_default_l0() -> crate::Result<()> {
        let tempdir = tempfile::tempdir()?;
        let compactor = Strategy {
            target_size: 64 * 1_024 * 1_024,
            ..Default::default()
        };

        #[rustfmt::skip]
        let mut levels = build_levels(tempdir.path(), vec![
            vec![(1, "a", "z", 64), (2, "a", "z", 64), (3, "a", "z", 64), (4, "a", "z", 64)],
            vec![],
            vec![],
            vec![],
        ])?;

        assert_eq!(
            compactor.choose(&levels, &Config::default()),
            Choice::Merge(CompactionInput {
                dest_level: 1,
                segment_ids: vec![1, 2, 3, 4],
                target_size: 64 * 1_024 * 1_024
            })
        );

        levels.hide_segments(&[4]);

        assert_eq!(
            compactor.choose(&levels, &Config::default()),
            Choice::DoNothing
        );

        Ok(())
    }

    #[test]
    fn leveled_more_than_min_no_overlap() -> crate::Result<()> {
        let tempdir = tempfile::tempdir()?;
        let compactor = Strategy {
            target_size: 64 * 1_024 * 1_024,
            ..Default::default()
        };

        #[rustfmt::skip]
        let levels = build_levels(tempdir.path(), vec![
            vec![(1, "h", "t", 64), (2, "h", "t", 64), (3, "h", "t", 64), (4, "h", "t", 64)],
            vec![(5, "a", "g", 64), (6, "a", "g", 64), (7, "a", "g", 64), (8, "a", "g", 64)],
            vec![],
            vec![],
        ])?;

        assert_eq!(
            compactor.choose(&levels, &Config::default()),
            Choice::Merge(CompactionInput {
                dest_level: 1,
                segment_ids: vec![1, 2, 3, 4],
                target_size: 64 * 1_024 * 1_024
            })
        );

        Ok(())
    }

    #[test]
    fn leveled_more_than_min_with_overlap() -> crate::Result<()> {
        let tempdir = tempfile::tempdir()?;
        let compactor = Strategy {
            target_size: 64 * 1_024 * 1_024,
            ..Default::default()
        };

        #[rustfmt::skip]
        let mut levels = build_levels(tempdir.path(), vec![
            vec![(1, "a", "g", 64), (2, "h", "t", 64), (3, "i", "t", 64), (4, "j", "t", 64)],
            vec![(5, "a", "g", 64), (6, "a", "g", 64), (7, "y", "z", 64), (8, "y", "z", 64)],
            vec![],
            vec![],
        ])?;

        assert_eq!(
            compactor.choose(&levels, &Config::default()),
            Choice::Merge(CompactionInput {
                dest_level: 1,
                segment_ids: vec![1, 2, 3, 4, 5, 6],
                target_size: 64 * 1_024 * 1_024
            })
        );

        levels.hide_segments(&[5]);
        assert_eq!(
            compactor.choose(&levels, &Config::default()),
            Choice::DoNothing
        );

        Ok(())
    }

    #[test]
    fn leveled_deeper_level_with_overlap() -> crate::Result<()> {
        let tempdir = tempfile::tempdir()?;
        let compactor = Strategy {
            target_size: 64 * 1_024 * 1_024,
            level_ratio: 2,
            ..Default::default()
        };
        let config = Config::default();

        #[rustfmt::skip]
        let levels = build_levels(tempdir.path(), vec![
            vec![],
            vec![(1, "a", "g", 64), (2, "h", "t", 64), (3, "x", "z", 64)],
            vec![(4, "f", "l", 64)],
            vec![],
        ])?;

        assert_eq!(
            compactor.choose(&levels, &config),
            Choice::Move(CompactionInput {
                dest_level: 2,
                // NOTE: segment #3 has no overlap with L2
                segment_ids: vec![3],
                target_size: 64 * 1_024 * 1_024
            })
        );

        Ok(())
    }

    #[test]
    fn leveled_deeper_level_no_overlap() -> crate::Result<()> {
        let tempdir = tempfile::tempdir()?;
        let compactor = Strategy {
            target_size: 64 * 1_024 * 1_024,
            level_ratio: 2,
            ..Default::default()
        };
        let config = Config::default();

        #[rustfmt::skip]
        let levels = build_levels(tempdir.path(), vec![
            vec![],
            vec![(1, "a", "g", 64), (2, "h", "j", 64), (3, "k", "t", 64)],
            vec![(4, "k", "l", 64)],
            vec![],
        ])?;

        assert_eq!(
            compactor.choose(&levels, &config),
            // NOTE: We merge because segments are demoted into "cold" levels
            // see https://github.com/fjall-rs/lsm-tree/issues/63
            Choice::Merge(CompactionInput {
                dest_level: 2,
                segment_ids: vec![1],
                target_size: 64 * 1_024 * 1_024
            })
        );

        Ok(())
    }

    #[test]
    fn leveled_last_level_with_overlap() -> crate::Result<()> {
        let tempdir = tempfile::tempdir()?;
        let compactor = Strategy {
            target_size: 64 * 1_024 * 1_024,
            level_ratio: 2,
            ..Default::default()
        };
        let config = Config::default();

        #[rustfmt::skip]
        let levels = build_levels(tempdir.path(), vec![
            vec![],
            vec![],
            vec![(1, "a", "g", 64), (2, "a", "g", 64), (3, "a", "g", 64), (4, "a", "g", 64), (5, "y", "z", 64)],
            vec![(6, "f", "l", 64)],
        ])?;

        assert_eq!(
            compactor.choose(&levels, &config),
            Choice::Merge(CompactionInput {
                dest_level: 3,
                // NOTE: 5 is the only segment that has no overlap with #3
                segment_ids: vec![5],
                target_size: 64 * 1_024 * 1_024
            })
        );

        Ok(())
    }

    #[test]
    fn levelled_last_level_with_overlap_invariant() -> crate::Result<()> {
        let tempdir = tempfile::tempdir()?;
        let compactor = Strategy {
            target_size: 64 * 1_024 * 1_024,
            level_ratio: 2,
            ..Default::default()
        };
        let config = Config::default();

        #[rustfmt::skip]
        let levels = build_levels(tempdir.path(), vec![
            vec![],
            vec![],
            vec![(1, "a", "g", 64), (2, "h", "j", 64), (3, "k", "l", 64), (4, "m", "n", 64), (5, "y", "z", 64)],
            vec![(6, "f", "l", 64)],
        ])?;

        assert_eq!(
            compactor.choose(&levels, &config),
            Choice::Move(CompactionInput {
                dest_level: 3,
                // NOTE: segment #4 is the left-most segment that has no overlap with L3
                segment_ids: vec![4],
                target_size: 64 * 1_024 * 1_024
            })
        );

        Ok(())
    }

    #[test]
    fn levelled_last_level_without_overlap_invariant() -> crate::Result<()> {
        let tempdir = tempfile::tempdir()?;
        let compactor = Strategy {
            target_size: 64 * 1_024 * 1_024,
            level_ratio: 2,
            ..Default::default()
        };
        let config = Config::default();

        #[rustfmt::skip]
        let levels = build_levels(tempdir.path(), vec![
            vec![],
            vec![],
            vec![(1, "a", "g", 64), (2, "h", "j", 64), (3, "k", "l", 64), (4, "m", "n", 64), (5, "y", "z", 64)],
            vec![(6, "w", "x", 64)],
        ])?;

        assert_eq!(
            compactor.choose(&levels, &config),
            Choice::Move(CompactionInput {
                dest_level: 3,
                segment_ids: vec![1],
                target_size: 64 * 1_024 * 1_024
            })
        );

        Ok(())
    }

    #[test]
    fn levelled_from_tiered() -> crate::Result<()> {
        let tempdir = tempfile::tempdir()?;
        let compactor = Strategy {
            target_size: 64 * 1_024 * 1_024,
            level_ratio: 2,
            ..Default::default()
        };
        let config = Config::default();

        #[rustfmt::skip]
        let levels = build_levels(tempdir.path(), vec![
            vec![],
            vec![(1, "a", "z", 64), (2, "a", "z", 64), (3, "g", "z", 64)],
            vec![(4, "a", "g", 64)],
            vec![],
        ])?;

        assert_eq!(
            compactor.choose(&levels, &config),
            Choice::Merge(CompactionInput {
                dest_level: 2,
                segment_ids: vec![1, 2, 3, 4],
                target_size: 64 * 1_024 * 1_024
            })
        );

        Ok(())
    }
}<|MERGE_RESOLUTION|>--- conflicted
+++ resolved
@@ -227,11 +227,7 @@
                     return Choice::Merge(choice);
                 }
 
-<<<<<<< HEAD
-                if next_level_overlapping_segment_ids.is_empty() && level.is_disjoint {
-=======
                 if can_trivial_move && level.is_disjoint {
->>>>>>> 9154c8ff
                     return Choice::Move(choice);
                 }
                 return Choice::Merge(choice);
@@ -273,35 +269,6 @@
                     });
                 }
 
-<<<<<<< HEAD
-                /* let l0_threshold_size = (self.l0_threshold as u32) * self.target_size;
-
-                if (first_level_size as f32) < (l0_threshold_size as f32) * 0.66 {
-                    // NOTE: We reached the threshold, but L0 is still very small
-                    // meaning we have very small segments, so do intra-L0 compaction
-                    return Choice::Merge(CompactionInput {
-                        dest_level: 0,
-                        segment_ids: first_level.list_ids(),
-                        // NOTE: Allow a bit of overshooting
-                        target_size: self.target_size.into(),
-                    });
-                } */
-
-                if !busy_levels.contains(&1) {
-                    let mut level = first_level.clone();
-                    level.sort_by_key_range();
-
-                    let Some(next_level) = &resolved_view.get(1) else {
-                        return Choice::DoNothing;
-                    };
-
-                    let mut segment_ids: Vec<u64> =
-                        level.iter().map(|x| x.metadata.id).collect::<Vec<_>>();
-
-                    // Get overlapping segments in next level
-                    let key_range = aggregate_key_range(&level);
-
-=======
                 if first_level_size < self.target_size.into() {
                     // NOTE: We reached the threshold, but L0 is still very small
                     // meaning we have very small segments, so do intra-L0 compaction
@@ -327,7 +294,6 @@
                     // Get overlapping segments in next level
                     let key_range = aggregate_key_range(&level);
 
->>>>>>> 9154c8ff
                     let next_level_overlapping_segment_ids: Vec<_> = next_level
                         .overlapping_segments(&key_range)
                         .map(|x| x.metadata.id)
