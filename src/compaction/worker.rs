use super::{CompactionStrategy, Input as CompactionPayload};
use crate::{
    compaction::Choice,
    file::SEGMENTS_FOLDER,
    levels::LevelManifest,
    merge::{BoxedIterator, MergeIterator},
    segment::{block_index::BlockIndex, id::GlobalSegmentId, multi_writer::MultiWriter, Segment},
    snapshot::Counter as SnapshotCounter,
    stop_signal::StopSignal,
    tree_inner::{SealedMemtables, TreeId},
    Config,
};
use std::{
    collections::HashSet,
    sync::{atomic::AtomicU64, Arc, RwLock, RwLockWriteGuard},
    time::Instant,
};

#[cfg(feature = "bloom")]
use crate::bloom::BloomFilter;

/// Compaction options
pub struct Options {
    pub tree_id: TreeId,

    pub segment_id_generator: Arc<AtomicU64>,

    /// Configuration of tree.
    pub config: Config,

    /// Levels manifest.
    pub levels: Arc<RwLock<LevelManifest>>,

    /// sealed memtables (required for temporarily locking).
    pub sealed_memtables: Arc<RwLock<SealedMemtables>>,

    /// Snapshot counter (required for checking if there are open snapshots).
    pub open_snapshots: SnapshotCounter,

    /// Compaction strategy.
    ///
    /// The one inside `config` is NOT used.
    pub strategy: Arc<dyn CompactionStrategy>,

    /// Stop signal
    pub stop_signal: StopSignal,
}

impl Options {
    pub fn from_tree(tree: &crate::Tree, strategy: Arc<dyn CompactionStrategy>) -> Self {
        Self {
            tree_id: tree.id,
            segment_id_generator: tree.segment_id_counter.clone(),
            config: tree.config.clone(),
            sealed_memtables: tree.sealed_memtables.clone(),
            levels: tree.levels.clone(),
            open_snapshots: tree.open_snapshots.clone(),
            stop_signal: tree.stop_signal.clone(),
            strategy,
        }
    }
}

/// Runs compaction task.
///
/// This will block until the compactor is fully finished.
pub fn do_compaction(opts: &Options) -> crate::Result<()> {
    log::trace!("compactor: acquiring levels manifest lock");
    let mut original_levels = opts.levels.write().expect("lock is poisoned");

    log::trace!("compactor: consulting compaction strategy");
    let choice = opts.strategy.choose(&original_levels, &opts.config);

    log::debug!("compactor: choice: {choice:?}");

    match choice {
        Choice::Merge(payload) => merge_segments(original_levels, opts, &payload),
        Choice::Move(payload) => {
            let segment_map = original_levels.get_all_segments();

            original_levels.atomic_swap(|recipe| {
                for segment_id in &payload.segment_ids {
                    if let Some(segment) = segment_map.get(segment_id).cloned() {
                        for level in recipe.iter_mut() {
                            level.remove(*segment_id);
                        }

                        recipe
                            .get_mut(payload.dest_level as usize)
                            .expect("destination level should exist")
                            .insert(segment);
                    }
                }
            })
        }
        Choice::Drop(payload) => {
            drop_segments(
                original_levels,
                opts,
                &payload
                    .into_iter()
                    .map(|x| (opts.tree_id, x).into())
                    .collect::<Vec<_>>(),
            )?;
            Ok(())
        }
        Choice::DoNothing => {
            log::trace!("Compactor chose to do nothing");
            Ok(())
        }
    }
}

#[allow(clippy::too_many_lines)]
fn merge_segments(
    mut levels: RwLockWriteGuard<'_, LevelManifest>,
    opts: &Options,
    payload: &CompactionPayload,
) -> crate::Result<()> {
    if opts.stop_signal.is_stopped() {
        log::debug!("compactor: stopping before compaction because of stop signal");
    }

    let segments_base_folder = opts.config.path.join(SEGMENTS_FOLDER);

    let merge_iter = {
        let to_merge: Vec<_> = {
            let segments = levels.get_all_segments();

            payload
                .segment_ids
                .iter()
                // NOTE: Throw away duplicate segment IDs
                .collect::<HashSet<_>>()
                .into_iter()
                .filter_map(|x| segments.get(x))
                .cloned()
                .collect()
        };

        // NOTE: When there are open snapshots
        // we don't want to GC old versions of items
        // otherwise snapshots will lose data
        //
        // Also, keep versions around for a bit (don't evict when compacting into L0 & L1)
        let no_snapshots_open = !opts.open_snapshots.has_open_snapshots();
        let is_deep_level = payload.dest_level >= 2;

        let mut segment_readers: Vec<BoxedIterator<'_>> = Vec::with_capacity(to_merge.len());

        for segment in to_merge {
            let iter = Box::new(
                segment
                    .iter()
                    .cache_policy(crate::segment::value_block::CachePolicy::Read),
            );
            segment_readers.push(iter);
        }

        MergeIterator::new(segment_readers).evict_old_versions(no_snapshots_open && is_deep_level)
    };

    let last_level = levels.last_level_index();

    levels.hide_segments(&payload.segment_ids);
    drop(levels);

    // NOTE: Only evict tombstones when reaching the last level,
    // That way we don't resurrect data beneath the tombstone
    let is_last_level = payload.dest_level == last_level;
    let should_evict_tombstones = is_last_level;

    let start = Instant::now();

    // TODO: MONKEY
    #[cfg(feature = "bloom")]
    let bloom_fp_rate = match payload.dest_level {
        0 => 0.0001,
        1 => 0.001,
        2 => 0.01,
        _ => {
            if is_last_level {
                0.5
            } else {
                0.1
            }
        }
    };

    let mut segment_writer = MultiWriter::new(
        opts.segment_id_generator.clone(),
        payload.target_size,
        crate::segment::writer::Options {
            segment_id: 0, // TODO: this is never used in MultiWriter

            block_size: opts.config.inner.block_size,
            evict_tombstones: should_evict_tombstones,
            folder: segments_base_folder.clone(),

            #[cfg(feature = "bloom")]
            bloom_fp_rate,
        },
    )?;

    for (idx, item) in merge_iter.enumerate() {
        segment_writer.write(item?)?;

        if idx % 100_000 == 0 && opts.stop_signal.is_stopped() {
            log::debug!("compactor: stopping amidst compaction because of stop signal");
            return Ok(());
        }
    }

    let writer_results = segment_writer.finish()?;

    log::debug!(
        "Compacted in {}ms ({} segments created)",
        start.elapsed().as_millis(),
        writer_results.len()
    );

    let created_segments = writer_results
        .into_iter()
        .map(|trailer| -> crate::Result<Arc<Segment>> {
            let segment_id = trailer.metadata.id;
            let segment_file_path = segments_base_folder.join(segment_id.to_string());

<<<<<<< HEAD
            let tli_offset = trailer.offsets.tli_ptr;

            #[cfg(feature = "bloom")]
            let bloom_ptr = trailer.offsets.bloom_ptr;

            Ok(Segment {
=======
            Ok(Arc::new(Segment {
>>>>>>> 456352b3
                tree_id: opts.tree_id,

                descriptor_table: opts.config.descriptor_table.clone(),
                block_cache: opts.config.block_cache.clone(),

                metadata: trailer.metadata,
                offsets: trailer.offsets,

                // TODO: if L0, L1, preload block index (non-partitioned)
                #[allow(clippy::needless_borrows_for_generic_args)]
                block_index: BlockIndex::from_file(
                    &segment_file_path,
                    tli_offset,
                    (opts.tree_id, segment_id).into(),
                    opts.config.descriptor_table.clone(),
                    opts.config.block_cache.clone(),
                )?
                .into(),

                #[cfg(feature = "bloom")]
                bloom_filter: {
                    use crate::serde::Deserializable;
                    use std::{
                        fs::File,
                        io::{Seek, SeekFrom},
                    };

                    assert!(bloom_ptr > 0, "can not find bloom filter block");

<<<<<<< HEAD
                    let mut reader = std::fs::File::open(&segment_file_path)?;
                    reader.seek(std::io::SeekFrom::Start(bloom_ptr))?;
=======
                    let mut reader = File::open(&segment_file_path)?;
                    reader.seek(SeekFrom::Start(trailer.offsets.bloom_ptr))?;
>>>>>>> 456352b3
                    BloomFilter::deserialize(&mut reader)?
                },
            }))
        })
        .collect::<crate::Result<Vec<_>>>()?;

    // NOTE: Mind lock order L -> M -> S
    log::trace!("compactor: acquiring levels manifest write lock");
    let mut original_levels = opts.levels.write().expect("lock is poisoned");

    // IMPORTANT: Write lock memtable(s), otherwise segments may get deleted while a range read is happening
    // NOTE: Mind lock order L -> M -> S
    log::trace!("compactor: acquiring sealed memtables write lock");
    let sealed_memtables_guard = opts.sealed_memtables.write().expect("lock is poisoned");

    let swap_result = original_levels.atomic_swap(|recipe| {
        for segment in created_segments.iter().cloned() {
            log::trace!("Persisting segment {}", segment.metadata.id);

            recipe
                .get_mut(payload.dest_level as usize)
                .expect("destination level should exist")
                .insert(segment);
        }

        for segment_id in &payload.segment_ids {
            log::trace!("Removing segment {segment_id}");

            for level in recipe.iter_mut() {
                level.remove(*segment_id);
            }
        }
    });

    // IMPORTANT: Write the segment with the removed segments first
    // Otherwise the folder is deleted, but the segment is still referenced!
    if let Err(e) = swap_result {
        // IMPORTANT: Show the segments again, because compaction failed
        original_levels.show_segments(&payload.segment_ids);
        return Err(e);
    };

    for segment in &created_segments {
        let segment_file_path = segments_base_folder.join(segment.metadata.id.to_string());

        opts.config.descriptor_table.insert(
            &segment_file_path,
            (opts.tree_id, segment.metadata.id).into(),
        );
    }

    // NOTE: Segments are registered, we can unlock the memtable(s) safely
    drop(sealed_memtables_guard);

    // NOTE: If the application were to crash >here< it's fine
    // The segments are not referenced anymore, and will be
    // cleaned up upon recovery
    for segment_id in &payload.segment_ids {
        let segment_file_path = segments_base_folder.join(segment_id.to_string());
        log::trace!("Removing old segment at {segment_file_path:?}");
        std::fs::remove_file(segment_file_path)?;
    }

    for segment_id in &payload.segment_ids {
        log::trace!("Closing file handles for old segment file");
        opts.config
            .descriptor_table
            .remove((opts.tree_id, *segment_id).into());
    }

    original_levels.show_segments(&payload.segment_ids);

    drop(original_levels);

    log::debug!("compactor: done");

    Ok(())
}

fn drop_segments(
    mut original_levels: RwLockWriteGuard<'_, LevelManifest>,
    opts: &Options,
    segment_ids: &[GlobalSegmentId],
) -> crate::Result<()> {
    // IMPORTANT: Write lock memtable, otherwise segments may get deleted while a range read is happening
    log::trace!("compaction: acquiring sealed memtables write lock");
    let memtable_lock = opts.sealed_memtables.write().expect("lock is poisoned");

    // IMPORTANT: Write the segment with the removed segments first
    // Otherwise the folder is deleted, but the segment is still referenced!
    original_levels.atomic_swap(|recipe| {
        for key in segment_ids {
            let segment_id = key.segment_id();
            log::trace!("Removing segment {segment_id}");

            for level in recipe.iter_mut() {
                level.remove(segment_id);
            }
        }
    })?;

    drop(memtable_lock);
    drop(original_levels);

    // NOTE: If the application were to crash >here< it's fine
    // The segments are not referenced anymore, and will be
    // cleaned up upon recovery
    for key in segment_ids {
        let segment_id = key.segment_id();
        log::trace!("rm -rf segment folder {segment_id}");

        std::fs::remove_dir_all(
            opts.config
                .path
                .join(SEGMENTS_FOLDER)
                .join(segment_id.to_string()),
        )?;
    }

    for key in segment_ids {
        log::trace!("Closing file handles for segment data file");
        opts.config.descriptor_table.remove(*key);
    }

    log::trace!("Dropped {} segments", segment_ids.len());

    Ok(())
}<|MERGE_RESOLUTION|>--- conflicted
+++ resolved
@@ -225,16 +225,7 @@
             let segment_id = trailer.metadata.id;
             let segment_file_path = segments_base_folder.join(segment_id.to_string());
 
-<<<<<<< HEAD
-            let tli_offset = trailer.offsets.tli_ptr;
-
-            #[cfg(feature = "bloom")]
-            let bloom_ptr = trailer.offsets.bloom_ptr;
-
-            Ok(Segment {
-=======
             Ok(Arc::new(Segment {
->>>>>>> 456352b3
                 tree_id: opts.tree_id,
 
                 descriptor_table: opts.config.descriptor_table.clone(),
@@ -264,13 +255,8 @@
 
                     assert!(bloom_ptr > 0, "can not find bloom filter block");
 
-<<<<<<< HEAD
-                    let mut reader = std::fs::File::open(&segment_file_path)?;
-                    reader.seek(std::io::SeekFrom::Start(bloom_ptr))?;
-=======
                     let mut reader = File::open(&segment_file_path)?;
                     reader.seek(SeekFrom::Start(trailer.offsets.bloom_ptr))?;
->>>>>>> 456352b3
                     BloomFilter::deserialize(&mut reader)?
                 },
             }))
