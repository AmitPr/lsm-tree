--- conflicted
+++ resolved
@@ -7,21 +7,15 @@
     compaction::{stream::CompactionStream, Choice},
     file::SEGMENTS_FOLDER,
     level_manifest::LevelManifest,
+    merge::Merger,
     segment::{
-<<<<<<< HEAD
-        block_index::two_level_index::TwoLevelBlockIndex,
-        id::GlobalSegmentId,
-        level_reader::LevelReader,
-        multi_writer::MultiWriter,
-        scanner::{CompactionMerger, CompactionReader},
-=======
         block_index::{
             full_index::FullBlockIndex, two_level_index::TwoLevelBlockIndex, BlockIndexImpl,
         },
         id::GlobalSegmentId,
         level_reader::LevelReader,
         multi_writer::MultiWriter,
->>>>>>> 0c3298d0
+        scanner::CompactionReader,
         Segment, SegmentInner,
     },
     stop_signal::StopSignal,
@@ -113,11 +107,7 @@
     levels: &LevelManifest,
     to_compact: &[SegmentId],
     eviction_seqno: SeqNo,
-<<<<<<< HEAD
-) -> crate::Result<Option<CompactionStream<CompactionMerger<'a>>>> {
-=======
-) -> Option<CompactionStream<Merger<BoxedIterator<'a>>>> {
->>>>>>> 0c3298d0
+) -> crate::Result<Option<CompactionStream<Merger<CompactionReader<'a>>>>> {
     use std::ops::Bound::Unbounded;
 
     let mut readers: Vec<CompactionReader<'_>> = vec![];
@@ -170,10 +160,7 @@
     }
 
     Ok(if found == to_compact.len() {
-        Some(CompactionStream::new(
-            CompactionMerger::new(readers),
-            eviction_seqno,
-        ))
+        Some(CompactionStream::new(Merger::new(readers), eviction_seqno))
     } else {
         None
     })
