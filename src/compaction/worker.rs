// Copyright (c) 2024-present, fjall-rs
// This source code is licensed under both the Apache 2.0 and MIT License
// (found in the LICENSE-* files in the repository)

use super::{CompactionStrategy, Input as CompactionPayload};
use crate::{
    compaction::{stream::CompactionStream, Choice},
    file::SEGMENTS_FOLDER,
    level_manifest::LevelManifest,
    merge::{BoxedIterator, Merger},
    segment::{
<<<<<<< HEAD
        block_index::{
            full_index::FullBlockIndex, two_level_index::TwoLevelBlockIndex, BlockIndexImpl,
        },
        id::GlobalSegmentId,
        multi_writer::MultiWriter,
        Segment,
=======
        block_index::two_level_index::TwoLevelBlockIndex, id::GlobalSegmentId,
        multi_writer::MultiWriter, Segment, SegmentInner,
>>>>>>> b3b0d3bb
    },
    stop_signal::StopSignal,
    tree::inner::{SealedMemtables, TreeId},
    Config,
};
use std::{
    sync::{atomic::AtomicU64, Arc, RwLock, RwLockWriteGuard},
    time::Instant,
};

#[cfg(feature = "bloom")]
use crate::segment::writer::BloomConstructionPolicy;

/// Compaction options
pub struct Options {
    pub tree_id: TreeId,

    pub segment_id_generator: Arc<AtomicU64>,

    /// Configuration of tree.
    pub config: Config,

    /// Levels manifest.
    pub levels: Arc<RwLock<LevelManifest>>,

    /// Sealed memtables (required for temporarily locking).
    pub sealed_memtables: Arc<RwLock<SealedMemtables>>,

    /// Compaction strategy.
    ///
    /// The one inside `config` is NOT used.
    pub strategy: Arc<dyn CompactionStrategy>,

    /// Stop signal
    pub stop_signal: StopSignal,

    /// Evicts items that are older than this seqno
    pub eviction_seqno: u64,
}

impl Options {
    pub fn from_tree(tree: &crate::Tree, strategy: Arc<dyn CompactionStrategy>) -> Self {
        Self {
            tree_id: tree.id,
            segment_id_generator: tree.segment_id_counter.clone(),
            config: tree.config.clone(),
            sealed_memtables: tree.sealed_memtables.clone(),
            levels: tree.levels.clone(),
            stop_signal: tree.stop_signal.clone(),
            strategy,
            eviction_seqno: 0,
        }
    }
}

/// Runs compaction task.
///
/// This will block until the compactor is fully finished.
pub fn do_compaction(opts: &Options) -> crate::Result<()> {
    log::trace!("compactor: acquiring levels manifest lock");
    let mut original_levels = opts.levels.write().expect("lock is poisoned");

    log::trace!("compactor: consulting compaction strategy");
    let choice = opts.strategy.choose(&original_levels, &opts.config);

    log::debug!("compactor: choice: {choice:?}");

    match choice {
        Choice::Merge(payload) => merge_segments(original_levels, opts, &payload),
        Choice::Move(payload) => {
            let segment_map = original_levels.get_all_segments();

            original_levels.atomic_swap(|recipe| {
                for segment_id in payload.segment_ids {
                    if let Some(segment) = segment_map.get(&segment_id).cloned() {
                        for level in recipe.iter_mut() {
                            level.remove(segment_id);
                        }

                        recipe
                            .get_mut(payload.dest_level as usize)
                            .expect("destination level should exist")
                            .insert(segment);
                    }
                }
            })
        }
        Choice::Drop(payload) => {
            drop_segments(
                original_levels,
                opts,
                &payload
                    .into_iter()
                    .map(|x| (opts.tree_id, x).into())
                    .collect::<Vec<_>>(),
            )?;
            Ok(())
        }
        Choice::DoNothing => {
            log::trace!("Compactor chose to do nothing");
            Ok(())
        }
    }
}

#[allow(clippy::too_many_lines)]
fn merge_segments(
    mut levels: RwLockWriteGuard<'_, LevelManifest>,
    opts: &Options,
    payload: &CompactionPayload,
) -> crate::Result<()> {
    if opts.stop_signal.is_stopped() {
        log::debug!("compactor: stopping before compaction because of stop signal");
    }

    let segments_base_folder = opts.config.path.join(SEGMENTS_FOLDER);

    let merge_iter = {
        let to_merge: Vec<_> = {
            let segments = levels.get_all_segments();

            payload
                .segment_ids
                .iter()
                .filter_map(|x| segments.get(x))
                .cloned()
                .collect()
        };

        let mut segment_readers: Vec<BoxedIterator<'_>> = Vec::with_capacity(to_merge.len());

        for segment in to_merge {
            let iter = Box::new(
                segment
                    .iter()
                    .cache_policy(crate::segment::value_block::CachePolicy::Read),
            );
            segment_readers.push(iter);
        }

        let merged = Merger::new(segment_readers);
        CompactionStream::new(merged, opts.eviction_seqno)
    };

    let last_level = levels.last_level_index();

    levels.hide_segments(payload.segment_ids.iter().copied());

    drop(levels);

    // NOTE: Only evict tombstones when reaching the last level,
    // That way we don't resurrect data beneath the tombstone
    let is_last_level = payload.dest_level == last_level;

    let start = Instant::now();

    let mut segment_writer = MultiWriter::new(
        opts.segment_id_generator.clone(),
        payload.target_size,
        crate::segment::writer::Options {
            folder: segments_base_folder.clone(),
            segment_id: 0, // TODO: this is never used in MultiWriter
            data_block_size: opts.config.data_block_size,
            index_block_size: opts.config.index_block_size,
        },
    )?
    .use_compression(opts.config.compression);

    #[cfg(feature = "bloom")]
    {
        // TODO: BUG: BloomConstructionPolicy::default is 10 BPK, so setting to 0 or -1
        // will still write bloom filters

        if opts.config.bloom_bits_per_key >= 0 {
            // NOTE: Apply some MONKEY to have very high FPR on small levels
            // because it's cheap
            let bloom_policy = match payload.dest_level {
                // TODO: increase to 0.00001 when https://github.com/fjall-rs/lsm-tree/issues/63 is fixed
                0 => BloomConstructionPolicy::FpRate(0.0001),
                1 => BloomConstructionPolicy::FpRate(0.001),
                _ => BloomConstructionPolicy::BitsPerKey(
                    opts.config.bloom_bits_per_key.unsigned_abs(),
                ),
            };

            segment_writer = segment_writer.use_bloom_policy(bloom_policy);
        }
    }

    for (idx, item) in merge_iter.enumerate() {
        let item = item?;

        // IMPORTANT: We can only drop tombstones when writing into last level
        if is_last_level && item.is_tombstone() {
            continue;
        }

        segment_writer.write(item)?;

        if idx % 100_000 == 0 && opts.stop_signal.is_stopped() {
            log::debug!("compactor: stopping amidst compaction because of stop signal");
            return Ok(());
        }
    }

    let writer_results = segment_writer.finish()?;

    log::debug!(
        "Compacted in {}ms ({} segments created)",
        start.elapsed().as_millis(),
        writer_results.len()
    );

    let created_segments = writer_results
        .into_iter()
        .map(|trailer| -> crate::Result<Segment> {
            let segment_id = trailer.metadata.id;
            let segment_file_path = segments_base_folder.join(segment_id.to_string());

            #[cfg(feature = "bloom")]
            let bloom_ptr = trailer.offsets.bloom_ptr;

            let block_index = match payload.dest_level {
                0 | 1 => {
                    let block_index = FullBlockIndex::from_file(
                        &segment_file_path,
                        &trailer.metadata,
                        &trailer.offsets,
                    )?;
                    BlockIndexImpl::Full(block_index)
                }
                _ => {
                    // NOTE: Need to allow because of false positive in Clippy
                    // because of "bloom" feature
                    #[allow(clippy::needless_borrows_for_generic_args)]
                    let block_index = TwoLevelBlockIndex::from_file(
                        &segment_file_path,
                        &trailer.metadata,
                        &trailer.offsets,
                        (opts.tree_id, segment_id).into(),
                        opts.config.descriptor_table.clone(),
                        opts.config.block_cache.clone(),
                    )?;
                    BlockIndexImpl::TwoLevel(block_index)
                }
            };
            let block_index = Arc::new(block_index);

            Ok(SegmentInner {
                tree_id: opts.tree_id,

                descriptor_table: opts.config.descriptor_table.clone(),
                block_cache: opts.config.block_cache.clone(),

                metadata: trailer.metadata,
                offsets: trailer.offsets,

                #[allow(clippy::needless_borrows_for_generic_args)]
                block_index,

                #[cfg(feature = "bloom")]
                bloom_filter: Segment::load_bloom(&segment_file_path, bloom_ptr)?,
            }
            .into())
        })
        .collect::<crate::Result<Vec<_>>>()?;

    // NOTE: Mind lock order L -> M -> S
    log::trace!("compactor: acquiring levels manifest write lock");
    let mut original_levels = opts.levels.write().expect("lock is poisoned");

    // IMPORTANT: Write lock memtable(s), otherwise segments may get deleted while a range read is happening
    // NOTE: Mind lock order L -> M -> S
    log::trace!("compactor: acquiring sealed memtables write lock");
    let sealed_memtables_guard = opts.sealed_memtables.write().expect("lock is poisoned");

    let swap_result = original_levels.atomic_swap(|recipe| {
        for segment in created_segments.iter().cloned() {
            log::trace!("Persisting segment {}", segment.metadata.id);

            recipe
                .get_mut(payload.dest_level as usize)
                .expect("destination level should exist")
                .insert(segment);
        }

        for segment_id in &payload.segment_ids {
            log::trace!("Removing segment {segment_id}");

            for level in recipe.iter_mut() {
                level.remove(*segment_id);
            }
        }
    });

    if let Err(e) = swap_result {
        // IMPORTANT: Show the segments again, because compaction failed
        original_levels.show_segments(payload.segment_ids.iter().copied());
        return Err(e);
    };

    for segment in &created_segments {
        let segment_file_path = segments_base_folder.join(segment.metadata.id.to_string());

        opts.config.descriptor_table.insert(
            &segment_file_path,
            (opts.tree_id, segment.metadata.id).into(),
        );
    }

    // NOTE: Segments are registered, we can unlock the memtable(s) safely
    drop(sealed_memtables_guard);

    // NOTE: If the application were to crash >here< it's fine
    // The segments are not referenced anymore, and will be
    // cleaned up upon recovery
    for segment_id in &payload.segment_ids {
        let segment_file_path = segments_base_folder.join(segment_id.to_string());
        log::trace!("Removing old segment at {segment_file_path:?}");

        if let Err(e) = std::fs::remove_file(segment_file_path) {
            log::error!("Failed to cleanup file of deleted segment: {e:?}");
        }
    }

    for segment_id in &payload.segment_ids {
        log::trace!("Closing file handles for old segment file");

        opts.config
            .descriptor_table
            .remove((opts.tree_id, *segment_id).into());
    }

    original_levels.show_segments(payload.segment_ids.iter().copied());

    drop(original_levels);

    log::debug!("compactor: done");

    Ok(())
}

fn drop_segments(
    mut original_levels: RwLockWriteGuard<'_, LevelManifest>,
    opts: &Options,
    segment_ids: &[GlobalSegmentId],
) -> crate::Result<()> {
    let segments_base_folder = opts.config.path.join(SEGMENTS_FOLDER);

    // IMPORTANT: Write lock memtable, otherwise segments may get deleted while a range read is happening
    log::trace!("compaction: acquiring sealed memtables write lock");
    let memtable_lock = opts.sealed_memtables.write().expect("lock is poisoned");

    // IMPORTANT: Write the segment with the removed segments first
    // Otherwise the folder is deleted, but the segment is still referenced!
    original_levels.atomic_swap(|recipe| {
        for key in segment_ids {
            let segment_id = key.segment_id();
            log::trace!("Removing segment {segment_id}");

            for level in recipe.iter_mut() {
                level.remove(segment_id);
            }
        }
    })?;

    drop(memtable_lock);
    drop(original_levels);

    // NOTE: If the application were to crash >here< it's fine
    // The segments are not referenced anymore, and will be
    // cleaned up upon recovery
    for key in segment_ids {
        let segment_id = key.segment_id();

        let segment_file_path = segments_base_folder.join(segment_id.to_string());
        log::trace!("Removing old segment at {segment_file_path:?}");

        if let Err(e) = std::fs::remove_file(segment_file_path) {
            log::error!("Failed to cleanup file of deleted segment: {e:?}");
        }
    }

    for key in segment_ids {
        log::trace!("Closing file handles for segment data file");
        opts.config.descriptor_table.remove(*key);
    }

    log::trace!("Dropped {} segments", segment_ids.len());

    Ok(())
}

#[cfg(test)]
mod tests {
    use crate::AbstractTree;
    use std::sync::Arc;
    use test_log::test;

    #[test]
    fn compaction_drop_segments() -> crate::Result<()> {
        let folder = tempfile::tempdir()?;

        let tree = crate::Config::new(folder).open()?;

        tree.insert("a", "a", 0);
        tree.flush_active_memtable(0)?;
        tree.insert("a", "a", 1);
        tree.flush_active_memtable(0)?;
        tree.insert("a", "a", 2);
        tree.flush_active_memtable(0)?;

        assert_eq!(3, tree.approximate_len());

        tree.compact(Arc::new(crate::compaction::Fifo::new(1, None)), 3)?;

        assert_eq!(0, tree.segment_count());

        Ok(())
    }
}<|MERGE_RESOLUTION|>--- conflicted
+++ resolved
@@ -9,17 +9,12 @@
     level_manifest::LevelManifest,
     merge::{BoxedIterator, Merger},
     segment::{
-<<<<<<< HEAD
         block_index::{
             full_index::FullBlockIndex, two_level_index::TwoLevelBlockIndex, BlockIndexImpl,
         },
         id::GlobalSegmentId,
         multi_writer::MultiWriter,
-        Segment,
-=======
-        block_index::two_level_index::TwoLevelBlockIndex, id::GlobalSegmentId,
-        multi_writer::MultiWriter, Segment, SegmentInner,
->>>>>>> b3b0d3bb
+        Segment, SegmentInner,
     },
     stop_signal::StopSignal,
     tree::inner::{SealedMemtables, TreeId},
