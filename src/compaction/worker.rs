--- conflicted
+++ resolved
@@ -7,12 +7,8 @@
     compaction::{stream::CompactionStream, Choice},
     file::SEGMENTS_FOLDER,
     level_manifest::LevelManifest,
-<<<<<<< HEAD
+    level_reader::LevelReader,
     merge::Merger,
-=======
-    level_reader::LevelReader,
-    merge::{BoxedIterator, Merger},
->>>>>>> 3d4b08e4
     segment::{
         block_index::{
             full_index::FullBlockIndex, two_level_index::TwoLevelBlockIndex, BlockIndexImpl,
